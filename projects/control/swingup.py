#!/usr/bin/env python3
# -*- coding: utf-8 -*-
"""
Created on Wed Apr  3 17:43:03 2024

@author: maslyaev
"""
import os
import sys

sys.path.append('../')

sys.path.pop()
sys.path.append(os.path.abspath(os.path.join(os.path.dirname( __file__ ), '../..')))

import numpy as np
from tqdm import tqdm
from collections import OrderedDict

import gymnasium
from gymnasium.spaces.box import Box
from gymnasium.envs.mujoco.swimmer_v4 import SwimmerEnv
from ray.rllib.env.wrappers.dm_control_wrapper import DMCEnv

import matplotlib.pyplot as plt

import epde

def safe_reset(res):
    '''A ''safe'' wrapper for dealing with OpenAI gym's refactor.'''
    if isinstance(res[-1], dict):
        return res[0]
    else:
        return res
    
def safe_step(res):
    '''A ''safe'' wrapper for dealing with OpenAI gym's refactor.'''
    if len(res)==5:
        return res[0], res[1], res[2] or res[3], res[4]
    else:
        return res
    
def replace_with_inf(arr, neg):
    '''helper function to replace an array with inf. Used for Box bounds'''
    replace_with = np.inf
    if neg:
        replace_with *= -1
    return np.nan_to_num(arr, nan=replace_with)

def rollout_env(env, policy, n_steps, n_steps_reset=np.inf, seed=None, verbose = False, env_callback = None):
    '''
    Step through an environment and produce rollouts.
    Arguments:
        env: gymnasium environment
        policy: sindy_rl.BasePolicy subclass
            The policy to rollout experience
        n_steps: int
            number of steps of experience to rollout
        n_steps_reset: int
            number of steps of experience to rollout before reset
        seed: int
            environment reset seed 
        verbose: bool
            whether to provide tqdm progress bar
        env_callback: fn(idx, env)
            optional function that is called after every step
    Returns:
        lists of obs, acts, rews trajectories
    '''
    if seed is not None:    
        obs_list = [safe_reset(env.reset(seed=seed))]
    else:
        obs_list = [safe_reset(env.reset())]

    act_list = []
    rew_list = []
    
    trajs_obs = []
    trajs_acts = []
    trajs_rews = []

    for i in tqdm(range(n_steps), disable=not verbose):
        
        # collect experience
        action = policy.compute_action(obs_list[-1])
        step_val = env.step(action)
        # print(f'step_val {step_val} for action {action}')
        obs, rew, done, info = safe_step(step_val)
        act_list.append(action)
        obs_list.append(obs)
        rew_list.append(rew)
        
        # handle resets
        if done or len(obs_list) > n_steps_reset:
            obs_list.pop(-1)
            trajs_obs.append(np.array(obs_list))
            trajs_acts.append(np.array(act_list))
            trajs_rews.append(np.array(rew_list))

            obs_list = [safe_reset(env.reset())]
            act_list = []
            rew_list = []
        
        # env callback
        if env_callback:
            env_callback(i, env)
    
    # edge case if never hit reset
    if len(act_list) != 0:
        obs_list.pop(-1)
        trajs_obs.append(np.array(obs_list))
        trajs_acts.append(np.array(act_list))
        trajs_rews.append(np.array(rew_list))
    return trajs_obs, trajs_acts, trajs_rews

class DMCEnvWrapper(DMCEnv):
    '''
    A wrapper for all dm-control environments using RLlib's 
    DMCEnv wrapper. 
    '''
    # need to wrap with config dict instead of just passing kwargs
    def __init__(self, config=None):
        env_config = config or {}
        super().__init__(**env_config)
        
class BasePolicy:
    '''Parent class for policies'''
    def __init__(self):
        raise NotImplementedError
    def compute_action(self, obs):
        '''given observation, output action'''
        raise NotImplementedError        
        
class RandomPolicy(BasePolicy):
    '''
    A random policy
    '''
    def __init__(self, action_space = None, low = -1, high = 1, seed = 0):
        '''
        Inputs: 
            action_space: (gym.spaces) space used for sampling
            seed: (int) random seed
        '''
        if action_space: 
            self.action_space = action_space
        else:
            self.action_space = Box(low=low, high=high) #action_space
        self.action_space.seed(seed)
        self.magnitude = 0.08
#        self.inertia = 0.9
#        self._prev_action = 0.
        
    def compute_action(self, obs):
        '''
        Return random sample from action space
        
        Inputs:
            obs: ndarray (unused)
        Returns: 
            Random action
        '''
        action = self.action_space.sample()
        # print(f'action is {action}, type {type(action)}')
        return self.magnitude * action # + self.inertia * self._prev_action
    
    def set_magnitude_(self, mag):
        self.magnitude = mag        

class CosinePolicy(BasePolicy):
    '''
    A random policy
    '''
    def __init__(self, period = 300., amplitude = 1., seed = 0):
        '''
        Inputs: 
            action_space: (gym.spaces) space used for sampling
            seed: (int) random seed
        '''
        self.action_space = Box(low=-10, high=10)
        self.time_counter = 0
        self.period = period
        self.amplitude = amplitude
        
    def compute_action(self, obs):
        '''
        Return random sample from action space
        
        Inputs:
            obs: ndarray (unused)
        Returns: 
            Random action
        '''
        # print(1.*self.time_counter/self.period)
        action = np.array([self.amplitude * self.time_counter * np.sin(2*np.pi*self.time_counter/self.period),], dtype=np.float32)
        self.time_counter += 1
        # print(f'action is {action}')
        return action
    
    def set_magnitude_(self, mag):
        self.magnitude = mag        


def epde_discovery(t, x, angle, u, derivs, diff_method = 'FD'):
    dimensionality = x.ndim - 1
    
    epde_search_obj = epde.EpdeSearch(use_solver = False, dimensionality = dimensionality, boundary = 30,
                                      coordinate_tensors = [t,], verbose_params = {'show_iter_idx' : True})    
    
    if diff_method == 'ANN':
        epde_search_obj.set_preprocessor(default_preprocessor_type='ANN',
                                         preprocessor_kwargs={'epochs_max' : 50000})
    elif diff_method == 'poly':
        epde_search_obj.set_preprocessor(default_preprocessor_type='poly',
                                         preprocessor_kwargs={'use_smoothing' : False, 'sigma' : 1, 
                                                              'polynomial_window' : 3, 'poly_order' : 4}) 
    elif diff_method == 'FD':
        epde_search_obj.set_preprocessor(default_preprocessor_type='FD',
                                         preprocessor_kwargs={}) 
    else:
        raise ValueError('Incorrect preprocessing tool selected.')
    
    angle_cos = np.cos(angle)
    angle_sin = np.sin(angle)
    
    angle_trig_tokens = epde.CacheStoredTokens('angle_trig', ['sin(phi)', 'cos(phi)'], 
                                               {'sin(phi)' : angle_sin, 'cos(phi)' : angle_cos}, 
                                               OrderedDict([('power', (1, 3))]), {'power': 0}, meaningful=True)
    control_var_tokens = epde.CacheStoredTokens('control', ['ctrl',], {'ctrl' : u}, OrderedDict([('power', (1, 1))]),
                                                {'power': 0}, meaningful=True)
    sgn_tokens = epde.CacheStoredTokens('signum of y', ['sgn(dy)', 'sgn(ddy)'], 
                                        {'sgn(dy)' : np.sign(derivs['y'][:, 0]),
                                         'sgn(ddy)' : np.sign(derivs['y'][:, 1]),}, 
                                        OrderedDict([('power', (1, 1))]), {'power': 0}, meaningful=True)    

    eps = 5e-7
    popsize = 24
    epde_search_obj.set_moeadd_params(population_size = popsize, training_epochs=200)

    factors_max_number = {'factors_num' : [1, 2, 3,], 'probas' : [0.2, 0.65, 0.15]}

    custom_grid_tokens = epde.GridTokens(dimensionality = dimensionality, max_power=1)
    
    epde_search_obj.fit(data=[x, angle], variable_names=['y', 'phi'], max_deriv_order=(2,),
                        equation_terms_max_number=10, data_fun_pow = 2, derivs = [derivs['y'], derivs['phi']],
                        additional_tokens=[custom_grid_tokens, control_var_tokens, angle_trig_tokens, sgn_tokens], # , control_var_tokens, 
                        equation_factors_max_number=factors_max_number,
                        eq_sparsity_interval=(1e-7, 1e-5)) # TODO: narrow sparsity interval, reduce the population size
    epde_search_obj.equations()
    return epde_search_obj

def translate_equation(t, x, angle, u, derivs: dict, diff_method = 'FD'):
    dimensionality = x.ndim - 1    
    
    lp_terms = [['ctrl{power: 1}',], 
                ['d^2phi/dx0^2{power: 1}', 'cos(phi){power: 1}'],
                ['dphi/dx0{power: 2}', 'sin(phi){power: 1}'],
                ['sgn(dy){power: 1}']]
    rp_term  = ['d^2y/dx0^2{power: 1}',]
    

    epde_search_obj = epde.EpdeSearch(use_solver = False, dimensionality = dimensionality, boundary = 30,
                                      coordinate_tensors = [t,], verbose_params = {'show_iter_idx' : False})    

    if diff_method == 'ANN':
        epde_search_obj.set_preprocessor(default_preprocessor_type='ANN',
                                         preprocessor_kwargs={'epochs_max' : 50000})
    elif diff_method == 'poly':
        epde_search_obj.set_preprocessor(default_preprocessor_type='poly',
                                         preprocessor_kwargs={'use_smoothing' : False, 'sigma' : 1, 
                                                              'polynomial_window' : 3, 'poly_order' : 4}) 
    elif diff_method == 'FD':
        epde_search_obj.set_preprocessor(default_preprocessor_type='FD',
                                         preprocessor_kwargs={}) 
    else:
        raise ValueError('Incorrect preprocessing tool selected.')
    
    angle_cos = np.cos(angle)
    angle_sin = np.sin(angle)
    
    angle_trig_tokens = epde.CacheStoredTokens('angle_trig', ['sin(phi)', 'cos(phi)'], 
                                               {'sin(phi)' : angle_sin, 'cos(phi)' : angle_cos}, 
                                               OrderedDict([('power', (1, 3))]), {'power': 0})
    control_var_tokens = epde.CacheStoredTokens('control', ['ctrl',], {'ctrl' : u}, OrderedDict([('power', (1, 1))]),
                                                {'power': 0})
    sgn_tokens = epde.CacheStoredTokens('signum of y', ['sgn(dy)', 'sgn(ddy)'], 
                                        {'sgn(dy)' : np.sign(derivs['y'][:, 0]),
                                         'sgn(ddy)' : np.sign(derivs['y'][:, 1]),}, 
                                        OrderedDict([('power', (1, 1))]), {'power': 0})
    

    epde_search_obj.create_pool(data=[x, angle], variable_names=['y', 'phi'], max_deriv_order=(2,), derivs = [derivs['y'], derivs['phi']],
                                additional_tokens = [angle_trig_tokens, control_var_tokens, sgn_tokens])

    test = epde.interface.equation_translator.CoeffLessEquation(lp_terms, rp_term, 
                                                                 epde_search_obj.pool)
    val, target, features = test.equation.evaluate(normalize = False, return_val = True)
    print(np.mean(val), np.mean(np.abs(val)), features.shape)
    plt.plot(target, color = 'r', label = 'Equation target')
    plt.plot(val, '-', color = 'k', label = 'Equation discrepancy')
    plt.plot((test.equation.weights_final.reshape((1, -1))[:, :-1] @ features.T + test.equation.weights_final[-1]).reshape(-1), color = 'b', label = 'Equation features')
    plt.grid()
    plt.legend()
    plt.show()

    return test

if __name__ == '__main__':
    env_config = {'domain_name': "cartpole",
                  'task_name': "swingup",
                  'frame_skip': 1,
                  'from_pixels': False}
    cart_env = DMCEnvWrapper(env_config)
    random_policy = RandomPolicy(cart_env.action_space)
<<<<<<< HEAD
    cosine_policy = CosinePolicy(period=180, amplitude=0.007)
    print('action space ', cosine_policy.action_space.shape, cosine_policy.action_space.low, cosine_policy.action_space.high, cosine_policy.action_space.contains([0.]))


    traj_obs, traj_acts, traj_rews = rollout_env(cart_env, cosine_policy, n_steps = 200, 
=======
    cosine_policy = CosinePolicy(period=180, amplitude=0.003)
    print('action space ', cosine_policy.action_space.shape, cosine_policy.action_space.low,
          cosine_policy.action_space.high, cosine_policy.action_space.contains([0.]))


    traj_obs, traj_acts, traj_rews = rollout_env(cart_env, cosine_policy, n_steps = 250, 
>>>>>>> 404aed6c
                                                 n_steps_reset=1000)

    def get_angle_rot(cosine, sine):
        if sine >= 0 and cosine >= 0:
            return np.arccos(cosine)
        elif sine >= 0 and cosine < 0:
            return np.arccos(cosine)
        elif sine < 0 and cosine >= 0:
            return 2*np.pi + np.arcsin(sine)
        else:
            return 2*np.pi - np.arccos(cosine)

    xs, x_ds = [], []
    angles, angles_d = [], []
    us = []
    
    for idx, _ in enumerate(traj_acts[:1]):
        step = 0.01
        t = np.linspace(0, step*traj_acts[0].size, num = traj_acts[0].size, endpoint=False)[1:-1]
        
        angles_calc = np.vectorize(get_angle_rot)
        angle, angle_d = angles_calc(traj_obs[idx][:, 1], traj_obs[idx][:, 2]), traj_obs[idx][:, 4]
        angle_dd = (angle_d[2:] - angle_d[:-2])/(2*step)
        angle = angle[1:-1] ; angle_d = angle_d[1:-1]
        
        x, x_d = traj_obs[idx][:, 0], traj_obs[idx][:, 3]
        x_dd = (x_d[2:] - x_d[:-2])/(2*step)
        u = traj_acts[idx].reshape(x.shape)        
        
        x = x[1:-1] ; x_d = x_d[1:-1]; u = u[1:-1]
        derivs = {'y': np.vstack((x_d, x_dd)).T, 'phi': np.vstack((angle_d, angle_dd)).T}


        plt.plot(u)
        plt.grid()
        plt.title('Actions, taken as control.')
        plt.show()

        plt.plot(angle, color = 'k', label = 'Pole angle, rad.')
        plt.plot(derivs['phi'][:, 0], color = 'r', label = 'Angle deriv, rad./s')
        plt.plot(derivs['phi'][:, 1], color = 'b', label = 'Angle deriv, rad./s')
        plt.legend()
        plt.grid()
        plt.title('Inputs, angle')
        plt.show()

        plt.plot(x, color = 'k', label = 'Cart position.')
        plt.plot(derivs['y'][:, 0], color = 'r', label = 'Cart pos deriv, rad./s')
        plt.plot(derivs['y'][:, 1], color = 'b', label = 'Cart pos deriv, rad./s')
        plt.legend()
        plt.grid()
        plt.title('Inputs, cart position')
        plt.show()

        plt.plot(np.cos(angle), color = 'k', label = 'Sine')
        plt.plot(np.sin(angle), color = 'r', label = 'Cosine')
        plt.plot(1 - (np.sin(angle)**2 + np.cos(angle)**2), '-', color = 'b', label = 'Trig identity check')

        plt.legend()
        plt.grid()
        plt.title('Angle cosine')
        plt.show()


        xs.append(x)
        x_ds.append(x_d)
        angles.append(angle)
        angles_d.append(angle_d)
        us.append(u)

        discover = True
        if discover:
            res = epde_discovery(t, x, angle, u, derivs, 'FD')
        else:
            res = translate_equation(t, x, angle, u, derivs, 'FD')<|MERGE_RESOLUTION|>--- conflicted
+++ resolved
@@ -311,20 +311,12 @@
                   'from_pixels': False}
     cart_env = DMCEnvWrapper(env_config)
     random_policy = RandomPolicy(cart_env.action_space)
-<<<<<<< HEAD
-    cosine_policy = CosinePolicy(period=180, amplitude=0.007)
-    print('action space ', cosine_policy.action_space.shape, cosine_policy.action_space.low, cosine_policy.action_space.high, cosine_policy.action_space.contains([0.]))
-
-
-    traj_obs, traj_acts, traj_rews = rollout_env(cart_env, cosine_policy, n_steps = 200, 
-=======
     cosine_policy = CosinePolicy(period=180, amplitude=0.003)
     print('action space ', cosine_policy.action_space.shape, cosine_policy.action_space.low,
           cosine_policy.action_space.high, cosine_policy.action_space.contains([0.]))
 
 
     traj_obs, traj_acts, traj_rews = rollout_env(cart_env, cosine_policy, n_steps = 250, 
->>>>>>> 404aed6c
                                                  n_steps_reset=1000)
 
     def get_angle_rot(cosine, sine):
