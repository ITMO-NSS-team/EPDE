--- conflicted
+++ resolved
@@ -2,7 +2,7 @@
 
 '''
 
-# !/usr/bin/env python3
+#  !/usr/bin/env python3
 # -*- coding: utf-8 -*-
 
 import numpy as np
@@ -12,6 +12,12 @@
 from types import FunctionType
 
 VAL_TYPES = Union[FunctionType, int, float, torch.Tensor, np.ndarray]
+BASE_SOLVER_PARAMS = {'lambda_bound' : 10, 'verbose' : False,
+                      'learning_rate' : 1e-3, 'eps' : 1e-5, 'tmin' : 1000,
+                      'tmax' : 1e5, 'use_cache' : True, 'cache_verbose' : True, 
+                      'save_always' : False, 'print_every' : None, 
+                      'model_randomize_parameter' : 1e-6, 'step_plot_print' : False, 
+                      'step_plot_save' : False, 'image_save_dir' : None}
 BASE_SOLVER_PARAMS = {'lambda_bound' : 10, 'verbose' : False,
                       'learning_rate' : 1e-3, 'eps' : 1e-5, 'tmin' : 1000,
                       'tmax' : 1e5, 'use_cache' : True, 'cache_verbose' : True, 
@@ -96,19 +102,10 @@
                     else:
                         orders = np.array([count_factor_order(term['term'], ax) for ax
                                            in np.arange(dim)])
-<<<<<<< HEAD
-                var_max_orders = {
-                    variables[0]: np.maximum(var_max_orders, orders)}
-                return var_max_orders
-            else:
-                var_max_orders = {var_key: np.zeros(
-                    dim) for var_key in variables}
-=======
                 var_max_orders = {variables[0]: np.maximum(var_max_orders, orders)}
                 return var_max_orders
             else:
                 var_max_orders = {var_key: np.zeros(dim) for var_key in variables}
->>>>>>> afd24e65
                 for term_key, symb_form in equation_sf.items():
                     if isinstance(symb_form['var'], list):
                         assert len(symb_form['term']) == len(symb_form['var'])
@@ -137,12 +134,7 @@
 
         eq_forms = []
         for equation_form in system_sf:
-<<<<<<< HEAD
-            eq_forms.append(get_equation_requirements(
-                equation_form, variables))
-=======
             eq_forms.append(get_equation_requirements(equation_form, variables))
->>>>>>> afd24e65
 
         max_orders = {var: np.maximum.accumulate([eq_list[var] for eq_list in eq_forms])[-1]
                       for var in variables}  # TODO
@@ -178,15 +170,8 @@
         for var_idx, variable in enumerate(self.variables):
             for ax_idx, ax_ord in enumerate(required_bc_ord[variable]):
                 for loc in relative_bc_location[ax_ord]:
-<<<<<<< HEAD
-                    indexes = get_boundary_ind(
-                        tensor_shape, ax_idx, rel_loc=loc)
-                    coords = np.array([grids[idx][indexes]
-                                      for idx in np.arange(len(tensor_shape))]).T
-=======
                     indexes = get_boundary_ind(tensor_shape, ax_idx, rel_loc=loc)
                     coords = np.array([grids[idx][indexes] for idx in np.arange(len(tensor_shape))]).T
->>>>>>> afd24e65
                     if coords.ndim > 2:
                         coords.squeeze()
 
@@ -273,18 +258,6 @@
                     all_grids[:self.axis] + all_grids[self.axis+1:])
                 if isinstance(values, FunctionType):
                     raise NotImplementedError  # TODO: evaluation of BCs passed as functions or lambdas
-<<<<<<< HEAD
-                boundary = torch.from_numpy(np.expand_dims(
-                    boundary, axis=self.axis)).float()  # .reshape(bnd_shape))
-
-                boundary = torch.cartesian_prod(boundary,
-                                                torch.from_numpy(np.array([abs_loc,], dtype=np.float64))).float()
-                boundary = torch.moveaxis(
-                    boundary, source=0, destination=self.axis).resize()
-            else:
-                boundary = torch.from_numpy(
-                    np.array([[abs_loc,],]))  # TODO: work from here
-=======
                 boundary = torch.from_numpy(np.expand_dims(boundary, axis=self.axis)).float()  # .reshape(bnd_shape))
 
                 boundary = torch.cartesian_prod(boundary,
@@ -292,7 +265,6 @@
                 boundary = torch.moveaxis(boundary, source=0, destination=self.axis).resize()
             else:
                 boundary = torch.from_numpy(np.array([[abs_loc,],]))  # TODO: work from here
->>>>>>> afd24e65
                 # boundary = torch.expand_dims(boundary, axis=0)
             print('boundary.shape', boundary.shape, boundary.ndim)
 
@@ -433,21 +405,12 @@
                 else:
                     weight = equation.weights_final[term_idx-1]
                 _solver_form[term.name]['const'] = _solver_form[term.name]['const'] * weight
-<<<<<<< HEAD
                 _solver_form[term.name]['const'] = torch.flatten(
                     _solver_form[term.name]['const']).unsqueeze(1).type(torch.FloatTensor)
-
-        free_coeff_weight = torch.from_numpy(np.full_like(a=grids[0],  # global_var.grid_cache.get('0'),
-                                                          fill_value=equation.weights_final[-1]))
-        free_coeff_weight = torch.flatten(
-            free_coeff_weight).unsqueeze(1).type(torch.FloatTensor)
-=======
-                _solver_form[term.name]['const'] = torch.flatten(_solver_form[term.name]['const']).unsqueeze(1).type(torch.FloatTensor)
 
         free_coeff_weight = torch.from_numpy(np.full_like(a=grids[0],  # global_var.grid_cache.get('0'),
                                                           fill_value=equation.weights_final[-1]))
         free_coeff_weight = torch.flatten(free_coeff_weight).unsqueeze(1).type(torch.FloatTensor)
->>>>>>> afd24e65
         free_coeff_term = {'const': free_coeff_weight,
                            'term': [None],
                            'power': 0,
@@ -456,17 +419,9 @@
 
         target_weight = torch.from_numpy(np.full_like(a=grids[0],  # global_var.grid_cache.get('0'),
                                                       fill_value=-1.))
-<<<<<<< HEAD
-        target_form = self._term_solver_form(
-            equation.structure[equation.target_idx], grids, variables)
-        target_form['const'] = target_form['const'] * target_weight
-        target_form['const'] = torch.flatten(
-            target_form['const']).unsqueeze(1).type(torch.FloatTensor)
-=======
         target_form = self._term_solver_form(equation.structure[equation.target_idx], grids, variables)
         target_form['const'] = target_form['const'] * target_weight
         target_form['const'] = torch.flatten(target_form['const']).unsqueeze(1).type(torch.FloatTensor)
->>>>>>> afd24e65
 
         _solver_form[equation.structure[equation.target_idx].name] = target_form
         return _solver_form
@@ -575,15 +530,7 @@
     def solve(self, system_form=None, grid=None, boundary_conditions=None):
         if isinstance(grid, (list, tuple)):
             grid = self.convert_grid(grid)
-<<<<<<< HEAD
-        self.equation = SolverEquation(
-            grid, system_form, boundary_conditions).set_strategy('NN')
-
-        self.prev_solution = solver.Solver(
-            grid, self.equation, self.model, 'autograd').solve(**self._solver_params)
-=======
         self.equation = SolverEquation(grid, system_form, boundary_conditions).set_strategy('NN')
 
         self.prev_solution = solver.Solver(grid, self.equation, self.model, 'autograd').solve(**self._solver_params)
->>>>>>> afd24e65
         return self.prev_solution