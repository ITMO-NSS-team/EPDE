--- conflicted
+++ resolved
@@ -497,13 +497,8 @@
                                         p=probabilities).create(label=None,
                                                                 token_status=token_status,
                                                                 create_derivs=create_derivs,
-<<<<<<< HEAD
-                                                                all_vars=[family.variable for family in
-                                                                          self.families_demand_equation],
-=======
                                                                 all_vars = [family.variable for family in 
                                                                             self.families_demand_equation], 
->>>>>>> 396461c2
                                                                 **kwargs)
             else:
                 probabilities = (self.families_cardinality(False, token_status) /
