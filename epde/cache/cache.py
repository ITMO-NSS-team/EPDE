'''
The cache object is introduced to reduce memory usage by storing the values of terms/factors of the discovered equations.

Functions:
    upload_simple_tokens: uploads the basic factor into the cache with its value in ndimensional numpy.array
    download_variable: download a variable from the disc by its and its derivatives file names, select axis for time (for normalization purposes) & cut values near area boundary

Objects:
    Cache: see object description (tbd)

The recommended way to declare the cache object isto declare it as a global variable:
    >>> import src.globals as global_var
    >>> global_var.cache.memory_usage_properties(obj_test_case=XX, mem_for_cache_frac = 25) #  XX - np.ndarray from np.meshgrid, mem_for_cache_frac - max part of memory to be used for cache, %
    >>> print(global_var.cache.consumed_memory)

'''

"""
This is an example of Google style.

Args:
    param1: This is the first param.
    param2: This is a second param.

Returns:
    This is a description of what is returned.

Raises:
    KeyError: Raises an exception.
"""

# !/usr/bin/env python3
# -*- coding: utf-8 -*-

import numpy as np
import psutil
from functools import partial

from typing import Union, Callable

from copy import deepcopy
from collections import OrderedDict


def upload_simple_tokens(labels, cache, tensors, grid_setting=False):
    """
    Uploads the basic factor into the cache with its value in ndimensional numpy.array

    Args:
        labels: list or 1-d array with string name of coefficients
        cache (`Cache`): keeping values of terms/factors of equations.
        tensors (`numpy.ndarray`): values for coefficients, shape of array: (n, m, ...), where n is number of coefficients
        grid_settings:  optional, boolean argument, default - False

    Returns:
        None
    """
    for idx, label in enumerate(labels):
        if grid_setting:
            label_completed = label
        else:
            label_completed = (label, (1.0,))
        cache.add(label_completed, tensors[idx])
        cache.add_base_matrix(label_completed)


def upload_grids(grids, cache):
    """
    Grids are saved into the base matrices of the cache

    Args:
        grids (`list|tuple|numpy.ndarray`): value of grids
        cache (`Cache`): object where grids wiil be stored
    
    Returns:
        None
    """
    if type(grids) == list or type(grids) == tuple:
        labels = [str(idx) for idx, _ in enumerate(grids)]
        tensors = grids
    elif type(grids) == np.ndarray:
        labels = ['0',]
        tensors = [grids,]
    upload_simple_tokens(labels=labels, cache=cache, tensors=tensors, grid_setting=True)
    cache.use_structural()


def np_ndarray_section(matrix, boundary=None, except_idx: list = []):
    # Добавить проверку на случай, когда boundary = 0, чтобы тогда возвращало матрицу без изменения
    raise DeprecationWarning('No data section shall be used during equation discovery!')
    # if isinstance(boundary, int):
    #     if boundary != 0:
    #         for idx in except_idx:
    #             if idx < 0:
    #                 except_idx.append(matrix.ndim - 1)
    #         for dim_idx in np.arange(matrix.ndim):
    #             if not dim_idx in except_idx:
    #                 matrix = np.moveaxis(matrix, source = dim_idx, destination=0)
    #                 matrix = matrix[boundary:-boundary, ...]
    #                 matrix = np.moveaxis(matrix, source = 0, destination=dim_idx)
    # elif isinstance(boundary, (list, tuple)):
    #     if len(boundary) != matrix.ndim:
    #         raise IndexError('Sizes of boundary do not match the dimensionality of data')
    #     for idx in except_idx:
    #         if idx < 0:
    #             except_idx.append(matrix.ndim - 1)
    #     for dim_idx in np.arange(matrix.ndim):
    #         if not dim_idx in except_idx and boundary[dim_idx] > 0:
    #             matrix = np.moveaxis(matrix, source = dim_idx, destination=0)
    #             matrix = matrix[boundary[dim_idx]:-boundary[dim_idx], ...]
    #             matrix = np.moveaxis(matrix, source = 0, destination=dim_idx)
    # return matrix


def prepare_var_tensor(var_tensor, derivs_tensor, time_axis):
    """
    Method for transformation of the input data, the time axis is placed first

    Args:
        var_tensor: numpy.array, 
        derivs_tensor: numpy.ndarray, 
        time_axis:
    Returns:
        result (`numpy.ndarray`): formed data for the algorithm

    """
    initial_shape = var_tensor.shape
    print('initial_shape', initial_shape, 'derivs_tensor.shape', derivs_tensor.shape)
    var_tensor = np.moveaxis(var_tensor, time_axis, 0)
    result = np.ones((1 + derivs_tensor.shape[-1], ) + tuple([shape for shape in var_tensor.shape]))  # - 2*boundary

    increment = 1
    result[increment - 1, :] = var_tensor#, boundary, cut_except)
    if derivs_tensor.ndim == 2:
        for i_outer in range(0, derivs_tensor.shape[1]):
            result[i_outer+increment, ...] = np.moveaxis(derivs_tensor[:, i_outer].reshape(initial_shape), # np_ndarray_section( , boundary, cut_except)
                         source=time_axis, destination=0)
    else:
        for i_outer in range(0, derivs_tensor.shape[-1]):
            assert derivs_tensor.ndim == var_tensor.ndim + increment, 'The shape of tensor of derivatives does not correspond '
            result[i_outer+increment, ...] = np.moveaxis(derivs_tensor[..., i_outer], # np_ndarray_section( -1, , boundary, [])
                             source=time_axis, destination=0)    
    return result


def download_variable(var_filename, deriv_filename, time_axis):
    """

    Args:
        var_filename: str, 
        deriv_filename: str, 
    Returns:

    """
    var = np.load(var_filename)
    derivs = np.load(deriv_filename)
    tokens_tensor = prepare_var_tensor(var, derivs, time_axis)
    return tokens_tensor


class Cache(object):
    """Class for keeping values of terms/factors of equations.

    Args:
        max_allowed_tensors (`int`): limitation on the number of allowed tensors to load into rhe cache.
        memory_default (`dict`): key - name of tensor (tuple - (name_of_term, params)), value - derivative. Objects without changes after evolutional step
        memory_normalized (`dict`): key - name of tensor (tuple - (name_of_term, params)), value - derivative. Objects with normalize
        memory_structural (`dict`): key - name of tensor (tuple - (name_of_term, params)), value - derivative. NOT USED ДОПИСАТЬ ПРОСМОТРЯ КОД
    """
    def __init__(self):
        self.max_allowed_tensors = None
        self.memory_default = dict()
        self.memory_normalized = dict()
        self.memory_structural = dict()
        self.mem_prop_set = False 
        self.base_tensors = []  # storage of non-normalized tensors, that will not be affected by change of variables
        self.structural_and_base_merged = dict()

    def use_structural(self, use_base_data=True, label=None, replacing_data=None):
        # print(f'Setting structural data for {label}, for it: {use_base_data} - use_base_data')
        assert use_base_data or replacing_data is not None, 'Structural data must be declared with base data or by additional tensors.'
        if label is None:
            # self.structural_used = True
            if use_base_data:
                self.memory_structural = {key: val for key, val in self.memory_default.items()}
                try:
                    for key in self.memory_structural.keys():
                        self.structural_and_base_merged[key] = True
                except AttributeError as e:
                    print(f"Error in class Cache {e}")
            else:
                if type(replacing_data) != dict:
                    raise TypeError('Replacing data shall be set with dict of format: tuple - memory key: np.ndarray ')
                if np.any([type(entry) != np.ndarray for entry in replacing_data.values()]):
                    raise TypeError('Replacing data shall be set with dict of format: tuple - memory key: np.ndarray ')
                if replacing_data.keys() != self.memory_default.keys():
                    print(replacing_data.keys(), self.memory_default.keys())
                    raise ValueError('Labels for the new structural data do not with the baseline data ones.')
                if np.any([entry.shape != self.memory_default[label].shape for label, entry in replacing_data.items()]):
                    print([(entry.shape, self.memory_default[label].shape) for label, entry in replacing_data.items()])
                    raise ValueError('Shapes of tensors in new structural data do not match their counterparts in the base data')
                for key in self.memory_default.keys():
                    self.structural_and_base_merged[label] = False
                self.memory_structural = replacing_data
        elif type(label) == tuple:
            if use_base_data:
                self.structural_and_base_merged[label] = True
                if label not in self.memory_default.keys():
                    self.add(label=label, tensor=replacing_data)
            else:
                # print(self.structural_and_base_merged)
                self.structural_and_base_merged[label] = False
                if type(replacing_data) != np.ndarray:
                    raise TypeError('Replacing data with provided label shall be set with np.ndarray ')
                if label in self.memory_default.keys():
                    if replacing_data.shape != self.memory_default[label].shape:
                        raise ValueError('Shapes of tensors in new structural data do not match their counterparts in the base data')
                self.memory_structural[label] = replacing_data

    @property
    def g_func(self):  # , g_func: Union[Callable, type(None)] = None
        assert '0' in self.memory_default.keys()  # Check if we are working with the grid cache
        return self._g_func(self.get_all()[1])

    @g_func.setter
    def g_func(self, function: Callable):
        self._g_func = function

    def add_base_matrix(self, label):
        assert label in self.memory_default.keys()
        self.base_tensors.append(label)

    def set_boundaries(self, boundary_width: Union[int, list]):
        """
        Setting the number of unaccounted elements at the edges
        """
        assert '0' in self.memory_default.keys(), 'Boundaries should be specified for grid cache.'
        self.boundary_width = boundary_width

    def memory_usage_properties(self, obj_test_case=None, mem_for_cache_frac=None, mem_for_cache_abs=None):
        """
        Method for setting of memory using in algorithm's process

        Args:
            obj_test_case (`ndarray`): referntial tensor to evaluate memory consuption by tensors equation search
            mem_for_cache_frac (`int`): memory available for cache (in fraction of RAM). The default - None.
            mem_for_cache_abs (`int`): memory available for cache (in byte). The default - None.
        
        Returns:
            None
        """
        assert not (mem_for_cache_frac is None and mem_for_cache_abs is None), 'Avalable memory space not defined'
        assert obj_test_case is not None or len(self.memory_default) > 0, 'Method needs sample of stored matrix to evaluate memory allocation'
        if mem_for_cache_abs is None:
            self.available_mem = mem_for_cache_frac / 100. * psutil.virtual_memory().total  # Allocated memory for tensor storage, bytes
        else:
            self.available_mem = mem_for_cache_abs

        assert self.available_mem < psutil.virtual_memory().available

        if len(self.memory_default) == 0:
<<<<<<< HEAD
            assert type(obj_test_case) is not None
=======
            assert obj_test_case is not None
>>>>>>> afd24e65
            self.max_allowed_tensors = np.int(np.floor(self.available_mem/obj_test_case.nbytes)/2)
        else:
            self.max_allowed_tensors = np.int(np.floor(self.available_mem/self.memory_default[np.random.choice(list(self.memory_default.keys()))].nbytes))

        eps = 1e-7
        if np.abs(self.available_mem) < eps:
            print('The memory can not containg any tensor even if it is entirely free (This message can not appear)')

    def clear(self, full=False):
        if full:
            del self.memory_default, self.memory_normalized, self.memory_structural, self.base_tensors
            self.memory_default = dict()
            self.memory_normalized = dict()
            self.memory_structural = dict()
            self.base_tensors = []
        else:
            memory_new = dict()
            memory_new_norm = dict()
            memory_new_structural = dict()
            for key in self.base_tensors:
                memory_new[key] = self.memory_default[key]
                memory_new_norm[key] = self.memory_normalized[key]
                memory_new_structural[key] = self.memory_structural[key]

            del self.memory_default, self.memory_normalized, self.memory_structural
            self.memory_default = memory_new
            self.memory_normalized = memory_new_norm
            self.memory_structural = memory_new_structural

    def change_variables(self, increment, increment_structral=None):
        '''
            Additional regression in the search process, run on the structural data, is required to set the
            increment_structral tensor. ToDo!
        '''
        raise DeprecationWarning('No need to change variables in current version of EPDE.')
        assert not (increment_structral is None and not all(self.structural_and_base_merged)), 'Not all structural data taken from the default, and the increment for structural was not sent'

        random_key = list(self.memory_default.keys())[0]
        increment = np.reshape(increment, newshape=self.memory_default[random_key].shape)
        del self.memory_normalized
        self.memory_default = {key: self.memory_default[key] for key in self.base_tensors}  # deepcopy(self.base_tensors)
        self.memory_structural = {key: self.memory_structural[key] for key in self.base_tensors}  # deepcopy(self.base_tensors_structural)
        self.memory_normalized = dict()
        for key in self.memory_default.keys():
            assert np.all(self.memory_default[key].shape == increment.shape)
            self.memory_default[key] = self.memory_default[key] - increment
            if not self.structural_and_base_merged[key]:
                self.memory_structural[key] = self.memory_structural[key] - increment_structral

    def add(self, label, tensor, normalized: bool = False, structural: bool = False,
            indication: bool = False):
        '''
        Method for addition of a new tensor into the cache. Returns True if there was enough memory and the tensor was save, and False otherwise.
        '''
        assert not (normalized and structural), 'The added matrix can not be simultaneously normalized and structural. Possibly, bug in token/term saving'
        if normalized:
            if self.max_allowed_tensors is None:
                self.memory_usage_properties(obj_test_case=tensor, mem_for_cache_frac=5)
            if (len(self.memory_normalized) + len(self.memory_default) + len(self.memory_structural) < self.max_allowed_tensors and
                label not in self.memory_normalized.keys()):
                self.memory_normalized[label] = tensor
                if indication:
                    print('Enough space for saved normalized term ', label, tensor.nbytes)
                return True
            elif label in self.memory_normalized.keys():
                assert np.all(np.isclose(self.memory_normalized[label], tensor))
                if indication:
                    print('The term already present in normalized cache, no addition required', label, tensor.nbytes)
                return True
            else:
                if indication:
                    print('Not enough space for term ', label, tensor.nbytes, 'Can save only', self.max_allowed_tensors, 'tensors. While already uploaded ', len(self.memory_normalized) + len(self.memory_default) + len(self.memory_structural))
                return False
        elif structural:
            raise NotImplementedError('The structural data must be added with cache.use_structural method')
        else:
            if self.max_allowed_tensors is None:
                self.memory_usage_properties(obj_test_case=tensor, mem_for_cache_frac=5)
            if (len(self.memory_normalized) + len(self.memory_default) + len(self.memory_structural) < self.max_allowed_tensors and
                label not in self.memory_default.keys()):
                self.memory_default[label] = tensor
                if indication:
                    print('Enough space for saved unnormalized term ', label, tensor.nbytes)
                return True
            elif label in self.memory_default.keys():
                assert np.all(np.isclose(self.memory_default[label], tensor))
                if indication:
                    print('The term already present in unnormalized cache, no addition required', label, tensor.nbytes)
                return True
            else:
                if indication:
                    print('Not enough space for term ', label, tensor.nbytes)
                return False

    def delete_entry(self, entry_label):
        if entry_label not in self.memory_default.keys():
            raise ValueError('deleted element already not in memory')
        del self.memory_default[entry_label]
        try:
            del self.memory_structural[entry_label]
        except KeyError:
            pass
        try:
            del self.memory_normalized[entry_label]
        except KeyError:
            pass

    def get(self, label, normalized=False, structural=False, saved_as=None):
        assert not (normalized and structural), 'The added matrix can not be simultaneously normalized and scaled'
#        assert not scaled or self.scale_used, 'Trying to add scaled data, while the cache it not allowed to get it'
        if label is None:
            print(self.memory_default.keys())
            return np.random.choice(list(self.memory_default.values()))
        if normalized:
            try:
                return self.memory_normalized[label]
            except KeyError:
                print('memory keys: ', self.memory_normalized.keys())
                print('fetched label:', label, ' prev. known as ', saved_as)
                raise KeyError('Can not fetch tensor from cache with normalied data')
        elif structural:
            try:
                return self.memory_default[label] if self.structural_and_base_merged[label] else self.memory_structural[label]
            except KeyError:
                print('structural', structural)
                print('self.structural_and_base_merged', self.structural_and_base_merged.keys())
                print('self.memory_default', self.memory_default.keys())
                if self.structural_and_base_merged[label]:
                    print('memory keys (structural data taken from the default): ', self.memory_default.keys())
                else:
                    print('memory keys: ', self.memory_structural.keys())
                print('fetched label:', label, ' prev. known as ', saved_as)
                raise KeyError('Can not fetch tensor from cache with normalied data')
        else:
            try:
                return self.memory_default[label]
            except KeyError:
                print('memory keys: ', self.memory_default.keys())
                print('fetched label:', label, ' prev. known as ', saved_as)
                raise KeyError('Can not fetch tensor from cache with non-normalied data')

    def get_all(self, normalized=False, structural=False):
        if normalized:
            processed_mem = self.memory_normalized
        elif structural:
            processed_mem = self.memory_structural
        else:
            processed_mem = self.memory_default

        keys = []
        tensors = []
        for key, value in processed_mem.items():
            keys.append(key)
            tensors.append(value)

        return keys, tensors

    def __contains__(self, obj):
        '''
        Valid input type:
            'label' (checked in unnormalized data); ('label1', normalized), where normalized is bool (T if norm, else F);
            np.ndarray of values (checked in unnormalized data); (np.ndarray, normalized), where normalized is bool
            (T if norm, else F) and np.ndarray is np.ndarray of tensor values. Does not support scaled vals
        '''
        if (type(obj) == tuple or type(obj) == list) and type(obj[0]) == str:
            return obj in self.memory_default.keys()
        elif (type(obj) == tuple or type(obj) == list) and type(obj[0]) == tuple and type(obj[1]) == bool:
            if obj[1]:
                return obj[0] in self.memory_normalized.keys()
            else:
                return obj[0] in self.memory_default.keys()
        elif type(obj) == np.ndarray:
            try:
                return np.any([np.all(obj == entry_values) for entry_values in self.memory_default.values()])
            except:
                return False
        elif (type(obj) == tuple or type(obj) == list) and type(obj[0]) == np.ndarray and type(obj[1]) == bool:
            try:
                if obj[1]:
                    return np.any([np.all(obj[0] == entry_values) for entry_values in self.memory_normalized.values()])
                else:
                    return np.any([np.all(obj[0] == entry_values) for entry_values in self.memory_default.values()])
            except:
                return False
        else:
            raise NotImplementedError('Invalid format of function input to check, if the object is in cache')

#    def __iter__(self):
#        for key in self.memory_default.keys()
    def prune_tensors(self, pruner, mem_to_process: list = ['default', 'structural', 'normalized']):
        mem_arranged = {'default': self.memory_default,
                            'structural': self.memory_structural,
                            'normalized': self.memory_normalized}

        for key in self.memory_default.keys():
            for mem_type in mem_to_process:
                try:
                    mem_arranged[mem_type][key] = pruner.prune(mem_arranged[mem_type][key])
                except (NameError, KeyError) as e:
                    pass

    @property
    def consumed_memory(self):
        memsize = np.sum([value.nbytes for _, value in self.memory_default.items()])
        memsize += np.sum([value.nbytes for _, value in self.memory_normalized.items()])
        for label, merged_state in self.structural_and_base_merged.items():
            if not merged_state: memsize += self.memory_structural[label].nbytes
        return memsize


def upload_complex_token(label: str, params_values: OrderedDict, evaluator, tensor_cache: Cache, grid_cache: Cache):
    # label_completed = (label, (1.0,))
    # value = evaluator.apply(self)
    # global_var.tensor_cache.add(self.cache_label, value, structural = False)
    try:
        evaluation_function = evaluator.evaluation_functions[label]
    except TypeError:
        evaluation_function = evaluator.evaluation_functions
    _, grids = grid_cache.get_all()
    grid_function = np.vectorize(lambda args: evaluation_function(*args, **params_values))
    indexes_vect = np.empty_like(grids[0], dtype=object)
    for tensor_idx, _ in np.ndenumerate(grids[0]):
        indexes_vect[tensor_idx] = tuple([grid[tensor_idx] for grid in grids])

    label_completed = (label, tuple(params_values.values()))
    tensor_cache.add(label_completed, grid_function(indexes_vect))<|MERGE_RESOLUTION|>--- conflicted
+++ resolved
@@ -259,11 +259,7 @@
         assert self.available_mem < psutil.virtual_memory().available
 
         if len(self.memory_default) == 0:
-<<<<<<< HEAD
-            assert type(obj_test_case) is not None
-=======
             assert obj_test_case is not None
->>>>>>> afd24e65
             self.max_allowed_tensors = np.int(np.floor(self.available_mem/obj_test_case.nbytes)/2)
         else:
             self.max_allowed_tensors = np.int(np.floor(self.available_mem/self.memory_default[np.random.choice(list(self.memory_default.keys()))].nbytes))
