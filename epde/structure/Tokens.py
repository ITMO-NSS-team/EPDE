--- conflicted
+++ resolved
@@ -53,6 +53,7 @@
     requaires only numeric parameters.
 
     """
+
 
     def __init__(self, number_params: int = 0, params_description: dict = None, params: np.ndarray = None,
                  cache_val: bool = True, fix_val: bool = False, fix: bool = False,
@@ -232,12 +233,7 @@
             for key, value in self._params_description.items():
                 self.set_param(np.random.uniform(value['bounds'][0], value['bounds'][1]), idx=key)
         except OverflowError:
-<<<<<<< HEAD
-            # tb = sys.exc_info()[2]
-            # .with_traceback(tb)
-=======
-
->>>>>>> afd24e65
+
             raise OverflowError('Bounds have incorrect/infinite values')
 
     def set_val(self, val):
@@ -294,6 +290,7 @@
     Example: Product of TerminalTokens.
     """
 
+
     def __init__(self, number_params: int = 0, params_description: dict = None, params: np.ndarray = None,
                  cache_val: bool = True, fix_val: bool = False, fix: bool = False,
                  val: np.ndarray = None, type_: str = 'TerminalToken', optimizer: str = None, name_: str = None,
