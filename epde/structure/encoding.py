#!/usr/bin/env python3
# -*- coding: utf-8 -*-
"""
Created on Tue Jul 26 12:40:00 2022

@author: maslyaev
"""

import numpy as np
import warnings
from copy import deepcopy

from typing import Union


class Gene(object):
    def __init__(self, key, value=None, value_type=None):
        if value is None and value_type is None:
            raise ValueError(
                'Both value and value type can not be None during gene initialization')
        elif type(value) != value_type and value_type is not None:
            raise ValueError(
                'Both value and value type can not be None during gene initialization')

        self.key = key
        self.val_type = value_type if value is None else type(value)
        self.value = value

    @property
    def value(self):
        if self._value is None:
            raise ValueError('The value of gene was not set before its call')
        return self._value

    @value.setter
    def value(self, val):
        if isinstance(val, self.val_type):
            self._value = val
        else:
            TypeError(
                f'Value of the incorrect type {type(val)} was passed into a gene of {self.val_type}')

    def __eq__(self, other):
        try:
            return self.key == other.key and self.value == other.value
        except AttributeError:
            warnings.warn(f'The equality method is not implemented for object of type {type(self)} or {type(other)}')

    def set_metaparam(self, key: str, value: Union[float, int]):
        assert key in self._value.metaparameters, f'Incorrect parameter key {key} passed into the gene, containing {self.key}'
        self._value.metaparameters[key]['value'] = value

<<<<<<< HEAD
    def __deepcopy__(self, memo):  # TODO: overload
=======
    def __deepcopy__(self, memo):
>>>>>>> afd24e65
        cls = self.__class__
        result = cls.__new__(cls)
        memo[id(self)] = result
        for k, v in self.__dict__.items():
            setattr(result, k, deepcopy(v, memo))
        return result


class Chromosome(object):

    def __init__(self, equations, params):
        '''

        Parameters
        ----------
        equations : dict of epde.strucutre.main_structures.Equation objects
            List of equation, that form the chromosome.
        **kwargs : TYPE
            DESCRIPTION.

        Returns
        -------
        None.

        '''
        # print('equations', equations)

        self.equation_type = type(next(iter(equations)))

        # eq.main_var_to_explain
        self.chromosome = {key: Gene(key=key, value=eq)
                           for key, eq in equations.items()}
        self.equation_keys = list(self.chromosome.keys())
        self.params_keys = list(params.keys())
        for key, arg in params.items():
            self.chromosome[key] = Gene(key=key, value=arg['value'])

    def replace_gene(self, gene_key, value):
        self.chromosome[gene_key].value = value

<<<<<<< HEAD
    # TODO: Merge with replace_gene when ready.
=======
>>>>>>> afd24e65
    def pass_parametric_gene(self, key, value):
        '''

        Parameters
        ----------
        key : tuple of format (parameter_name, variable_name) of 'str', or 'str' for parameter_name,
            The key, encoding with a tuple, dedicated to the altered metaparametric gene of the chromosome.
            First element of the key is the label of the parameter, while the second is the name of the parameter
        value : float or integer,
            The value, which is replacing the previous gene value.

        Returns
        -------
        None.

        '''
        if isinstance(key, str) and (key in self.chromosome[np.random.choice(self.equation_keys)]):
            for eq_name in self.equation_keys:
                self.chromosome[eq_name].set_metaparam(key=key, value=value)
        elif isinstance(key, (list, tuple)):
            self.chromosome[key[1]].set_metaparam(key=key, value=value)
        else:
            raise ValueError(
                'Incorrect value passed into genes parameters setting.')

    def __eq__(self, other):
        if set(self.chromosome.keys()) != set(self.chromosome.keys()):
            return False
        return all([self.chromosome[key] == other.chromosome[key] for key in self.chromosome.keys()])

    def __getitem__(self, key):
        return self.chromosome[key].value

    def __len__(self):
        return len(self.equation_keys)

    @property
    def text_form(self):
        return [(key, gene.value) for key, gene in self.chromosome.items()]

    @property
    def hash_descr(self):
        def get_gene_hash(gene):
            if isinstance(gene.val_type, (int, float, str, tuple)):
                return gene.value
            else:
                try:
                    return gene.value.hash_descr
                except AttributeError:
                    return None

        return tuple(map(get_gene_hash, self.chromosome.values()))

    def __iter__(self):
        return ChromosomeEqIterator(self)

    def same_encoding(self, other):
        cond_1 = all([key in other.chromosome.keys()
                     for key in self.chromosome.keys()])
        cond_2 = all([key in self.chromosome.keys()
                     for key in other.chromosome.keys()])
        return cond_1 and cond_2

    def __deepcopy__(self, memo):  # TODO: overload
        cls = self.__class__
        result = cls.__new__(cls)
        memo[id(self)] = result
        for k, v in self.__dict__.items():
            setattr(result, k, deepcopy(v, memo))
        return result


class ChromosomeEqIterator(object):
    def __init__(self, chromosome):
        self._chromosome = chromosome
        self._idx = 0
        self._chromosome_equation_labels = list(self._chromosome.equation_keys)

    def __next__(self):
        if self._idx < len(self._chromosome_equation_labels):
            res = self._chromosome[self._chromosome_equation_labels[self._idx]]
            self._idx += 1
            return res
        else:
            raise StopIteration<|MERGE_RESOLUTION|>--- conflicted
+++ resolved
@@ -13,10 +13,12 @@
 from typing import Union
 
 
+
 class Gene(object):
     def __init__(self, key, value=None, value_type=None):
         if value is None and value_type is None:
             raise ValueError(
+                
                 'Both value and value type can not be None during gene initialization')
         elif type(value) != value_type and value_type is not None:
             raise ValueError(
@@ -38,6 +40,7 @@
             self._value = val
         else:
             TypeError(
+                
                 f'Value of the incorrect type {type(val)} was passed into a gene of {self.val_type}')
 
     def __eq__(self, other):
@@ -50,11 +53,7 @@
         assert key in self._value.metaparameters, f'Incorrect parameter key {key} passed into the gene, containing {self.key}'
         self._value.metaparameters[key]['value'] = value
 
-<<<<<<< HEAD
-    def __deepcopy__(self, memo):  # TODO: overload
-=======
-    def __deepcopy__(self, memo):
->>>>>>> afd24e65
+    def __deepcopy__(self, memo): 
         cls = self.__class__
         result = cls.__new__(cls)
         memo[id(self)] = result
@@ -95,10 +94,6 @@
     def replace_gene(self, gene_key, value):
         self.chromosome[gene_key].value = value
 
-<<<<<<< HEAD
-    # TODO: Merge with replace_gene when ready.
-=======
->>>>>>> afd24e65
     def pass_parametric_gene(self, key, value):
         '''
 
@@ -157,8 +152,10 @@
 
     def same_encoding(self, other):
         cond_1 = all([key in other.chromosome.keys()
+                    
                      for key in self.chromosome.keys()])
         cond_2 = all([key in self.chromosome.keys()
+                    
                      for key in other.chromosome.keys()])
         return cond_1 and cond_2
 
@@ -169,6 +166,7 @@
         for k, v in self.__dict__.items():
             setattr(result, k, deepcopy(v, memo))
         return result
+
 
 
 class ChromosomeEqIterator(object):
@@ -183,4 +181,4 @@
             self._idx += 1
             return res
         else:
-            raise StopIteration+            raise StopIteration
