#!/usr/bin/env python3
# -*- coding: utf-8 -*-
"""
Created on Tue Jul 26 13:46:45 2022

@author: maslyaev
"""

import gc
import warnings
import copy
import os
import pickle
from typing import Union, Callable, List
from functools import singledispatchmethod, reduce
try:
    from collections.abc import Iterable
except ImportError:
    from collections import Iterable


import numpy as np
import torch

import epde.globals as global_var
import epde.optimizers.moeadd.solution_template as moeadd

from epde.decorators import HistoryExtender, BoundaryExclusion
from epde.evaluators import simple_function_evaluator
from epde.interface.token_family import TFPool
from epde.preprocessing.domain_pruning import DomainPruner

from epde.structure.encoding import Chromosome
from epde.structure.factor import Factor
from epde.structure.structure_template import ComplexStructure, check_uniqueness
from epde.supplementary import filter_powers, normalize_ts, population_sort, flatten, rts, exp_form


class Term(ComplexStructure):
    """
    Class for describing the term of differential equation

    Attributes:
        _descr_variable_marker

        pool
        max_factors_in_term:
        cache_linked:
        structure:
        occupied_tokens_labels:
        descr_variable_marker:
        prev_normalized
    """
    __slots__ = ['_history', 'structure', 'interelement_operator', 'saved', 'saved_as',
                 'pool', 'max_factors_in_term', 'cache_linked', 'occupied_tokens_labels',
                 '_descr_variable_marker']

    def __init__(self, pool, passed_term=None, mandatory_family=None, max_factors_in_term=1,
                 create_derivs: bool = False, interelement_operator=np.multiply, collapse_powers = True):
        super().__init__(interelement_operator)
        self.pool = pool
        self.max_factors_in_term = max_factors_in_term

        if passed_term is None:
            self.randomize(mandatory_family=mandatory_family,
                           create_derivs=create_derivs)
        else:
            self.defined(passed_term, collapse_powers = collapse_powers)

        if global_var.tensor_cache is not None:
            self.use_cache()
        # key - state of normalization, value - if the variable is saved in cache
        self.reset_saved_state()
    
    def manual_reconst(self, attribute:str, value, except_attrs:dict):
        from epde.loader import attrs_from_dict, get_typespec_attrs      
        supported_attrs = ['structure']
        if attribute not in supported_attrs:
            raise ValueError(f'Attribute {attribute} is not supported by manual_reconst method.')
    
        if attribute == supported_attrs[0]:
            # Validate correctness of a term definition
            self.structure = []
            for factor_elem in value:
                factor = Factor.__new__(Factor)
                
                attrs_from_dict(factor, factor_elem, except_attrs)
                factor.evaluator = self.pool
                self.structure.append(factor)
    
    @property
    def cache_label(self):
        if len(self.structure) > 1:
            structure_sorted = sorted(self.structure, key=lambda x: x.cache_label)
            cache_label = tuple([elem.cache_label for elem in structure_sorted])
        else:
            cache_label = self.structure[0].cache_label
        return cache_label

    def use_cache(self):
        self.cache_linked = True
        for idx, _ in enumerate(self.structure):
            if not self.structure[idx].cache_linked:
                self.structure[idx].use_cache()

    # TODO: non-urgent, make self.descr_variable_marker setting for defined parameter

    @singledispatchmethod
    def defined(self, passed_term):
        raise NotImplementedError(
            f'passed term should have string or list/dict types, not {type(passed_term)}')

    @defined.register
    def _(self, passed_term: list, collapse_powers = True):
        self.structure = []
        for _, factor in enumerate(passed_term):
            if isinstance(factor, str):
                _, temp_f = self.pool.create(label=factor)
                self.structure.append(temp_f)
            elif isinstance(factor, Factor):
                self.structure.append(factor)
            else:
                raise ValueError('The structure of a term should be declared with str or factor.Factor obj, instead got', type(factor))
        if collapse_powers:
            self.structure = filter_powers(self.structure)

    @defined.register
    def _(self, passed_term: str, collapse_powers = True):
        self.structure = []
        if isinstance(passed_term, str):
            _, temp_f = self.pool.create(label=passed_term)
            self.structure.append(temp_f)
        elif isinstance(passed_term, Factor):
            self.structure.append(passed_term)
        else:
            raise ValueError('The structure of a term should be declared with str or factor.Factor obj, instead got', type(passed_term))

    def randomize(self, mandatory_family=None, forbidden_factors=None,
                  create_derivs=False, **kwargs):
        if np.sum(self.pool.families_cardinality(meaningful_only=True)) == 0:
            raise ValueError('No token families are declared as meaningful for the process of the system search')

        def update_token_status(token_status, changes):
            for key, value in changes.items():
                token_status[key][0] += value
                if token_status[key][0] >= token_status[key][1]:
                    token_status[key][2] = True
                else:
                    token_status[key][2] = False
            return token_status

        if forbidden_factors is None:
            forbidden_factors = {}
            for family in self.pool.labels_overview:
                for token_label in family[0]:
                    if isinstance(self.max_factors_in_term, int):
                        forbidden_factors[token_label] = [0, min(self.max_factors_in_term, family[1]), False]
                    elif isinstance(self.max_factors_in_term, dict) and 'probas' in self.max_factors_in_term.keys():
                        forbidden_factors[token_label] = [0, min(self.max_factors_in_term['factors_num'][-1], family[1]),
                                                          False]

        if isinstance(self.max_factors_in_term, int):
            factors_num = np.random.randint(1, self.max_factors_in_term + 1)
        elif isinstance(self.max_factors_in_term, dict) and 'probas' in self.max_factors_in_term.keys():
            factors_num = np.random.choice(a=self.max_factors_in_term['factors_num'],
                                           p=self.max_factors_in_term['probas'])
        else:
            raise ValueError('Incorrect value of max_factors_in_term metaparameters')

        self.occupied_tokens_labels = copy.copy(forbidden_factors)

        self.descr_variable_marker = mandatory_family if mandatory_family is not None else False

        if not mandatory_family:      
            occupied_by_factor, factor = self.pool.create(label=None, create_meaningful=True,
                                                          token_status=self.occupied_tokens_labels,
                                                          create_derivs=create_derivs, **kwargs)
        else:
            occupied_by_factor, factor = self.pool.create_with_var(variable=mandatory_family,
                                                                   token_status=self.occupied_tokens_labels,
                                                                   create_derivs=create_derivs,
                                                                   **kwargs)
        self.structure = [factor,]
        update_token_status(self.occupied_tokens_labels, occupied_by_factor)

        for i in np.arange(1, factors_num):
            occupied_by_factor, factor = self.pool.create(label=None, create_meaningful=False,
                                                          token_status=self.occupied_tokens_labels,
                                                          **kwargs)

            update_token_status(self.occupied_tokens_labels, occupied_by_factor)
            self.structure.append(factor)
        self.structure = filter_powers(self.structure)

    @property
    def descr_variable_marker(self):
        return self._descr_variable_marker

    @descr_variable_marker.setter
    def descr_variable_marker(self, marker: False):
        if not marker or isinstance(marker, str):
            self._descr_variable_marker = marker
        else:
            raise ValueError('Described variable marker shall be a family label (i.e. "u") of "False"')

    def evaluate(self, structural, grids=None):
        assert global_var.tensor_cache is not None, 'Currently working only with connected cache'
        normalize = structural
        if self.saved[structural] or (self.cache_label, normalize) in global_var.tensor_cache:
            value = global_var.tensor_cache.get(self.cache_label, normalized=normalize,
                                                saved_as=self.saved_as[normalize])
            value = value.reshape(-1)
            return value
        else:
            self.prev_normalized = normalize
            value = super().evaluate(structural)
            if normalize:
                if np.ndim(value) != 1:
                    if len(self.structure) > 1:
                        value = np.ones_like(value)
                        for factor in self.structure:
                            temp = factor.evaluate()
                            value *= normalize_ts(temp)
                    else:
                        value = normalize_ts(value)
                else:
                    if np.std(value) != 0:
                        value = (value - np.mean(value)) / np.std(value)
                    else:
                        value = (value - np.mean(value))
            if np.all([len(factor.params) == 1 for factor in self.structure]) and grids is None:
                # Место возможных проблем: сохранение/загрузка нормализованных данных
                self.saved[normalize] = global_var.tensor_cache.add(self.cache_label, value, normalized=normalize)
                if self.saved[normalize]:
                    self.saved_as[normalize] = self.cache_label
            value = value.reshape(-1)
            return value

    def filter_tokens_by_right_part(self, reference_target, equation, equation_position):
        warnings.warn(message='Tokens can no longer be set as right-part-unique',
                      category=DeprecationWarning)
        taken_tokens = [factor.label for factor in reference_target.structure 
			 if factor.status['unique_for_right_part']]
        meaningful_taken = any([factor.status['meaningful'] for factor in reference_target.structure
                                if factor.status['unique_for_right_part']])

        accept_term_try = 0
        while True:
            accept_term_try += 1
            new_term = copy.deepcopy(self)
            for factor_idx, factor in enumerate(new_term.structure):
                if factor.label in taken_tokens:
                    new_term.reset_occupied_tokens()
                    _, new_term.structure[factor_idx] = self.pool.create(create_meaningful=meaningful_taken,
                                                                         occupied=new_term.occupied_tokens_labels + taken_tokens)
            if check_uniqueness(new_term, equation.structure[:equation_position] +
                                equation.structure[equation_position + 1:]):
                self.structure = new_term.structure
                self.structure = filter_powers(self.structure)
                self.reset_saved_state()
                break
            if accept_term_try == 10 and global_var.verbose.show_warnings:
                warnings.warn('Can not create unique term, while filtering equation tokens in regards to the right part.')
            if accept_term_try >= 10:
                self.randomize(forbidden_factors=new_term.occupied_tokens_labels + taken_tokens)
            if accept_term_try == 100:
                print('Something wrong with the random generation of term while running "filter_tokens_by_right_part"')
                print('proposed', new_term.name, 'for ', equation.text_form, 'with respect to', reference_target.name)

    def reset_occupied_tokens(self):
        occupied_tokens_new = []
        for factor in self.structure:
            for token_family in self.pool.families:
                if factor in token_family.tokens and factor.status['unique_token_type']:
                    occupied_tokens_new.extend(
                        [token for token in token_family.tokens])
                elif factor.status['unique_specific_token']:
                    occupied_tokens_new.append(factor.label)
        self.occupied_tokens_labels = occupied_tokens_new

    @property
    def available_tokens(self):
        available_tokens = []
        for token in self.pool.families:
            if not all([label in self.occupied_tokens_labels for label in token.tokens]):
                token_new = copy.deepcopy(token)
                token_new.tokens = [
                    label for label in token.tokens if label not in self.occupied_tokens_labels]
                available_tokens.append(token_new)
        return available_tokens

    @property
    def total_params(self):
        return max(sum([len(element.params) - 1 for element in self.structure]), 1)

    @property
    def name(self):
        form = ''
        for token_idx in range(len(self.structure)):
            form += self.structure[token_idx].name
            if token_idx < len(self.structure) - 1:
                form += ' * '
        return form

    @property
    def latex_form(self):
        form = reduce(lambda x, y: x + r' \cdot ' + y, [factor.latex_name for
                                                        factor in self.structure])
        return form

    def contains_deriv(self, variable=None):
        if variable is None:
            return any([factor.is_deriv and factor.deriv_code != [None,] and
                        factor.evaluator._evaluator == simple_function_evaluator
                        for factor in self.structure])
        else:
            return any([factor.variable == variable and factor.deriv_code != [None,] and
                        factor.evaluator._evaluator == simple_function_evaluator
                        for factor in self.structure])

    def contains_variable(self, variable):
        return any([factor.variable == variable for factor in self.structure])

    def __eq__(self, other):
        return (all([any([other_elem == self_elem for other_elem in other.structure]) for self_elem in self.structure])
                and all([any([other_elem == self_elem for self_elem in self.structure]) for other_elem in other.structure])
                and len(other.structure) == len(self.structure))

    @HistoryExtender('\n -> was copied by deepcopy(self)', 'n')
    def __deepcopy__(self, memo=None):
        clss = self.__class__
        new_struct = clss.__new__(clss)
        memo[id(self)] = new_struct

        attrs_to_avoid_copy = []
        for k in self.__slots__:
            try:
                if k not in attrs_to_avoid_copy:
                    if not isinstance(k, list):
                        setattr(new_struct, k, copy.deepcopy(
                            getattr(self, k), memo))
                    else:
                        temp = []
                        for elem in getattr(self, k):
                            temp.append(copy.deepcopy(elem, memo))
                        setattr(new_struct, k, temp)
                else:
                    setattr(new_struct, k, None)
            except AttributeError:
                pass

        return new_struct


class Equation(ComplexStructure):
    __slots__ = ['_history', 'structure', 'interelement_operator', 'n_immutable', 'pool',
                  # '_target', '_features', 'saved', 'saved_as','max_factors_in_term', 'operator',
                 'target_idx', 'right_part_selected', '_weights_final', 'weights_final_evald', 
                 '_weights_internal', 'weights_internal_evald', 'fitness_calculated', 'stability_calculated', 'aic_calculated', 'solver_form_defined',
                 '_fitness_value', '_coefficients_stability', '_aic', 'metaparameters', 'main_var_to_explain'] # , '_solver_form'
                 

    def __init__(self, pool: TFPool, basic_structure: Union[list, tuple, set], var_to_explain: str = None,
                 metaparameters: dict = {'sparsity': {'optimizable': True, 'value': 1.},
                                         'terms_number': {'optimizable': False, 'value': 5.},
                                         'max_factors_in_term': {'optimizable': False, 'value': 1.}},
                 interelement_operator: Callable = np.add):
        """

        Class for the single equation for the dynamic system.

        attributes:
            structure : list of Term objects \r\n
            List, containing all terms of the equation; first 2 terms are reserved for constant value and the input function;

            target_idx : int \r\n
            Index of the target term, selected in the Split phase;

            target : 1-d array of float \r\n
            values of the Term object, reshaped into 1-d array, designated as target for application in sparse regression;

            features : matrix of float \r\n
            matrix, composed of terms, not included in target, value columns, designated as features for application in sparse regression;

            fitness_value : float \r\n
            Inverse value of squared error for the selected target 2function and features and discovered weights; 

            estimator : sklearn estimator of selected type \r\n

        parameters:

            Matrix of derivatives: first axis through various orders/coordinates in order: ['1', 'f', all derivatives by one coordinate axis
            in increasing order, ...]; second axis: time, further - spatial coordinates;

            tokens : list of strings \r\n
            Symbolic forms of functions, including derivatives;

            max_factors_in_term : int, base value of 2\r\n
            Maximum number of factors, that can form a term (e.g. with 2: df/dx_1 * df/dx_2)

        """
        super().__init__(interelement_operator)
        self.reset_state()

        self.n_immutable = len(basic_structure)
        self.pool = pool
        self.structure = []
        self.metaparameters = metaparameters
        if (self.metaparameters['terms_number']['value'] < self.n_immutable):
            raise ValueError(
                'Maximum number of terms parameter is lower, than number of passed basic terms.')

        for passed_term in basic_structure:
            if isinstance(passed_term, Term):
                self.structure.append(passed_term)
            elif isinstance(passed_term, str):
                self.structure.append(Term(self.pool, passed_term=passed_term,
                                           max_factors_in_term=self.metaparameters['max_factors_in_term']['value']))

        self.main_var_to_explain = var_to_explain

        force_var_to_explain = True   # False
        for i in range(len(basic_structure), self.metaparameters['terms_number']['value']):
            check_test = 0
            while True:
                check_test += 1
                mf = var_to_explain if force_var_to_explain else None
                new_term = Term(self.pool, max_factors_in_term=self.metaparameters['max_factors_in_term']['value'],
                                mandatory_family=mf, passed_term=None)

                if check_uniqueness(new_term, self.structure):
                    force_var_to_explain = False
                    break
            
            self.structure.append(new_term)

        for idx, _ in enumerate(self.structure):
            self.structure[idx].use_cache()
#        self.coefficients_stability = np.inf
    
    def manual_reconst(self, attribute:str, value, except_attrs:dict):
        from epde.loader import attrs_from_dict, get_typespec_attrs      
        supported_attrs = ['structure']
        if attribute not in supported_attrs:
            raise ValueError(f'Attribute {attribute} is not supported by manual_reconst method.')
    
        if attribute == supported_attrs[0]:
            # Validate correctness of a term definition
            self.structure = []
            for term_elem in value:
                term = Term.__new__(Term)
                # except_attr, _ = get_typespec_attrs(term)
                
                attrs_from_dict(term, term_elem, except_attrs)
                self.structure.append(term)
    
    def reset_explaining_term(self, term_idx=0):
        for idx, term in enumerate(self.structure):
            if idx == term_idx:
                assert term.contains_variable(
                    self.main_var_to_explain), f'Trying explain a variable {self.main_var_to_explain} \
                                                 with term without right family.'
                term.descr_variable_marker = self.main_var_to_explain
            else:
                term.descr_variable_marker = False

    def __eq__(self, other):
        if self.weights_final_evald and other.weights_final_evald:
            return (all([any([other_elem == self_elem for other_elem in other.structure]) for self_elem in self.structure])
                    and all([any([other_elem == self_elem for self_elem in self.structure]) for other_elem in other.structure])
                    and len(other.structure) == len(self.structure)
                    and np.all(np.isclose(self.weights_final, other.weights_final)))
        else:
            return (all([any([other_elem == self_elem for other_elem in other.structure]) for self_elem in self.structure])
                    and all([any([other_elem == self_elem for self_elem in self.structure]) for other_elem in other.structure])
                    and len(other.structure) == len(self.structure))

    def contains_deriv(self, variable=None):
        return any([term.contains_deriv(variable) for term in self.structure])

    def contains_variable(self, variable):
        return any([term.contains_variable(variable) for term in self.structure])

    @property
    def forbidden_token_labels(self):
        warnings.warn(message='Tokens can no longer be set as right-part-unique',
                      category=DeprecationWarning)
        target_symbolic = [
            factor.label for factor in self.structure[self.target_idx].structure]
        forbidden_tokens = set()

        for token_family in self.pool.families:
            for token in token_family.tokens:
                if token in target_symbolic and token_family.status['unique_for_right_part']:
                    forbidden_tokens.add(token)
        return forbidden_tokens

    def restore_property(self, deriv: bool = False, mandatory_family: bool = False):
        # TODO: non-urgent, rewrite for an arbitrary equation property check
        if not (deriv or mandatory_family):
            raise ValueError('No property passed for restoration.')
        while True:
            print(
                f'Restoring containment of {mandatory_family} in {self.text_form}.')
            replacement_idx = np.random.randint(low=0, high=len(self.structure))
            mf_marker = mandatory_family if mandatory_family else None
            temp = Term(self.pool, mandatory_family=mf_marker,
                        max_factors_in_term=self.metaparameters['max_factors_in_term']['value'])
            if deriv and temp.contains_deriv():
                self.structure[replacement_idx] = temp
                break
            elif mandatory_family and temp.contains_variable(self.main_var_to_explain):
                self.structure[replacement_idx] = temp
                break
            else:
                print('temp', temp.name, 'self.main_var_to_explain',
                      self.main_var_to_explain)

    def reconstruct_by_right_part(self, right_part_idx):
        warnings.warn(message='Tokens can no longer be set as right-part-unique',
                      category=DeprecationWarning)
        new_eq = copy.deepcopy(self)
        self.copy_properties_to(new_eq)
        new_eq.target_idx = right_part_idx
        if any([factor.status['unique_for_right_part'] for factor in new_eq.structure[right_part_idx].structure]):
            for term_idx, term in enumerate(new_eq.structure):
                if term_idx != right_part_idx:
                    term.filter_tokens_by_right_part(
                        new_eq.structure[right_part_idx], self, term_idx)

        new_eq.reset_saved_state()
        return new_eq

    def evaluate(self, normalize=True, return_val=False, grids=None):
        target = self.structure[self.target_idx].evaluate(normalize, grids=grids)
        
        # Place for improvent: introduce shifted_idx where necessary
        def shifted_idx(idx):
            if idx < self.target_idx:
                return idx  
            elif idx > self.target_idx:
                return idx - 1
            else:
                return -1
        
        if normalize:
            feature_indexes = list(range(len(self.structure)))
            feature_indexes.remove(self.target_idx)
        else:
            feature_indexes = [idx for idx in range(len(self.structure)) 
                               if self.weights_internal[shifted_idx(idx)] != 0 and idx != self.target_idx]
        if len(feature_indexes) > 0:
            for feat_idx in range(len(feature_indexes)):
                if feat_idx == 0:
                    features = self.structure[feature_indexes[feat_idx]].evaluate(normalize, grids=grids)
                else:
                    temp = self.structure[feature_indexes[feat_idx]].evaluate(normalize, grids=grids)
                    features = np.vstack([features, temp])

            if features.ndim == 1:
                features = np.expand_dims(features, 1).T
            temp_feats = np.vstack([features, np.ones(features.shape[1])])
            features = np.transpose(features)
            temp_feats = np.transpose(temp_feats)
        else:
            features = None
            
        if return_val:
            self.prev_normalized = normalize
            if normalize:
                elem1 = np.expand_dims(target, axis=1)
                value = np.add(elem1, - reduce(lambda x, y: np.add(x, y), [np.multiply(self.weights_internal[idx_full], temp_feats[:, idx_sparse])
                                                                           for idx_sparse, idx_full in enumerate(feature_indexes)]))
                                                                           # for feature_idx, weight in np.ndenumerate(self.weights_internal)]))
            else:           
                elem1 = np.expand_dims(target, axis=1)
                if features is not None:
                    features_val = reduce(lambda x, y: np.add(x, y), [np.multiply(self.weights_final[idx_full], temp_feats[:, idx_sparse])
                                                                      for idx_sparse, idx_full in enumerate(feature_indexes)]) # Possible mistake here
                    features_val = np.expand_dims(features_val, axis=1)
                else:
                    features_val = np.zeros_like(target)
                value = np.add(elem1, - features_val)
                # print(value.shape)
            return value, target, features
        else:
            return None, target, features

    def reset_state(self, reset_right_part: bool = True):
        if reset_right_part:
            self.right_part_selected = False
        self.weights_internal_evald = False
        self.weights_final_evald = False
        self.fitness_calculated = False
        self.stability_calculated = False
        self.aic_calculated = False
        self.solver_form_defined = False

    @HistoryExtender('\n -> was copied by deepcopy(self)', 'n')
    def __deepcopy__(self, memo=None):
        clss = self.__class__
        new_struct = clss.__new__(clss)
        memo[id(self)] = new_struct

        attrs_to_avoid_copy = []
        for k in self.__slots__:
            try:
                if k not in attrs_to_avoid_copy:
                    if not isinstance(k, list):
                        setattr(new_struct, k, copy.deepcopy(getattr(self, k), memo))
                    else:
                        temp = []
                        for elem in getattr(self, k):
                            temp.append(copy.deepcopy(elem, memo))
                        setattr(new_struct, k, temp)
                else:
                    setattr(new_struct, k, None)
            except AttributeError:
                pass

        return new_struct

    def copy_properties_to(self, new_equation):
        new_equation.weights_internal_evald = self.weights_internal_evald
        new_equation.weights_final_evald = self.weights_final_evald
        new_equation.right_part_selected = self.right_part_selected
        new_equation.fitness_calculated = self.fitness_calculated
        new_equation.stability_calculated = self.stability_calculated
        new_equation.aic_calculated = self.aic_calculated
        new_equation.solver_form_defined = False

        try:
            new_equation._fitness_value = self._fitness_value
        except AttributeError:
            pass

        try:
            new_equation._coefficients_stability = self._coefficients_stability
        except AttributeError:
            pass

        try:
            new_equation._aic = self._aic
        except AttributeError:
            pass

    def add_history(self, add):
        # print(add)
        self._history += add

    @property
    def history(self):
        return self._history

    @property
    def fitness_value(self):
        return self._fitness_value

    @fitness_value.setter
    def fitness_value(self, val):
        self._fitness_value = val

    def penalize_fitness(self, coeff=1.):
        self._fitness_value = self._fitness_value*coeff

    @property
    def coefficients_stability(self):
        return self._coefficients_stability

    @coefficients_stability.setter
    def coefficients_stability(self, val):
        self._coefficients_stability = val

    @property
    def aic(self):
        return self._aic

    @aic.setter
    def aic(self, val):
        self._aic = val

    @property
    def weights_internal(self):
        if self.weights_internal_evald:
            return self._weights_internal
        else:
            raise AttributeError(
                'Internal weights called before initialization')

    @weights_internal.setter
    def weights_internal(self, weights):
        self._weights_internal = weights
        self.weights_internal_evald = True
        self.weights_final_evald = False

    @property
    def weights_final(self):
        if self.weights_final_evald:
            return self._weights_final
        else:
            print(self.text_form)
            raise AttributeError('Final weights called before initialization')

    @weights_final.setter
    def weights_final(self, weights):
        self._weights_final = weights
        self.weights_final_evald = True

    @property
    def text_form(self):
        form = ''
        if self.weights_final_evald:
            for term_idx in range(len(self.structure)):
                if term_idx != self.target_idx:
                    form += str(self.weights_final[term_idx]) if term_idx < self.target_idx else str(
                        self.weights_final[term_idx-1])
                    form += ' * ' + self.structure[term_idx].name + ' + '
            form += str(self.weights_final[-1]) + ' = ' + \
                self.structure[self.target_idx].name
        else:
            for term_idx in range(len(self.structure)):
                form += 'k_' + str(term_idx) + ' ' + \
                    self.structure[term_idx].name + ' + '
            form += 'k_' + str(len(self.structure)) + ' = 0'
        return form
    
    @property
    def latex_form(self):
        form = self.structure[self.target_idx].latex_form + r' = '
        digits_rounding_max = 3
        for idx, term in enumerate(self.structure):
            idx_corrected = idx if idx <= self.target_idx else idx - 1
            if idx == self.target_idx or self.weights_final[idx_corrected] == 0:
                continue

            mnt, exp = exp_form(self.weights_final[idx_corrected], digits_rounding_max)
            exp_str = r'\cdot 10^{{{0}}} '.format(str(exp)) if exp != 0 else ''
            form += str(mnt) + exp_str + term.latex_form + r' + '
        
        mnt, exp = exp_form(self.weights_final[-1], digits_rounding_max)
        exp_str = r'\cdot 10^{{{0}}} '.format(str(exp)) if exp != 0 else ''
        
        form += str(mnt) + exp_str
        return form
    
    @property
    def state(self):
        return self.text_form

    @property
    def described_variables(self):
        eps = 1e-7
        described = set()
        for term_idx, term in enumerate(self.structure):
            if term_idx == self.target_idx:
                described.update({factor.family_type for factor in term.structure
                                  if factor.is_deriv and factor.deriv_code != [None]})
            else:
                weight_idx = term_idx if term_idx < term_idx else term_idx - 1
                if np.abs(self.weights_final[weight_idx]) > eps:
                    described.update({factor.family_type for factor in term.structure
                                      if factor.is_deriv and factor.deriv_code != [None]})
        described = frozenset(described)
        return described

    def max_deriv_orders(self):
        solver_form = self.solver_form()
        max_orders = np.zeros(global_var.grid_cache.get('0').ndim)

        def count_order(obj, deriv_ax):
            if obj is None:
                return 0
            else:
                return obj.count(deriv_ax)

        for term in solver_form:
            if isinstance(term[2], list):
                for deriv_factor in term[1]:
                    orders = np.array([count_order(deriv_factor, ax) for ax
                                       in np.arange(max_orders.size)])
                    max_orders = np.maximum(max_orders, orders)
            else:
                orders = np.array([count_order(term[1], ax) for ax
                                   in np.arange(max_orders.size)])
                max_orders = np.maximum(max_orders, orders)
        if np.max(max_orders) > 4:
            raise NotImplementedError('The current implementation allows does not allow higher orders of equation, than 2.')
        return max_orders
    
    def boundary_conditions(self, max_deriv_orders=(1,), main_var_key=('u', (1.0,)), full_domain: bool = False,
                                grids : list = None):
            required_bc_ord = max_deriv_orders   # We assume, that the maximum order of the equation here is 2
            if global_var.grid_cache is None:
                raise NameError('Grid cache has not been initialized yet.')
    
            bconds = []
            hardcoded_bc_relative_locations = {0: (), 1: (0,), 2: (0, 1),
                                               3: (0., 0.5, 1.), 4: (0., 1/3., 2/3., 1.)}
    
            if full_domain:
                grid_cache = global_var.initial_data_cache
                tensor_cache = global_var.initial_data_cache
            else:
                grid_cache = global_var.grid_cache
                tensor_cache = global_var.tensor_cache
    
            tensor_shape = grid_cache.get('0').shape
    
            def get_boundary_ind(tensor_shape, axis, rel_loc):
                return tuple(np.meshgrid(*[np.arange(shape) if dim_idx != axis else min(int(rel_loc * shape), shape-1)
                                           for dim_idx, shape in enumerate(tensor_shape)], indexing='ij'))
            for ax_idx, ax_ord in enumerate(required_bc_ord):
                for loc_fraction in hardcoded_bc_relative_locations[ax_ord]:
                    indexes = get_boundary_ind(tensor_shape, axis=ax_idx, rel_loc=loc_fraction)
                    coords_raw = np.array([grid_cache.get(str(idx))[indexes] for idx
                                           in np.arange(len(tensor_shape))])
                    coords = coords_raw.T
                    if coords.ndim > 2:
                        coords = coords.squeeze()
                    vals = np.expand_dims(tensor_cache.get(main_var_key)[indexes], axis=0).T
    
                    coords = torch.from_numpy(coords).type(torch.FloatTensor)
    
                    vals = torch.from_numpy(vals).type(torch.FloatTensor)
                    bconds.append([coords, vals, 'dirichlet'])    
    
            return bconds

    def clear_after_solver(self):
        del self.model
        del self._solver_form
        self.solver_form_defined = False
        gc.collect()

def solver_formed_grid(training_grid=None):
    raise NotImplementedError('solver_formed_grid function is to be depricated')
    if training_grid is None:
        keys, training_grid = global_var.grid_cache.get_all()
    else:
        keys, _ = global_var.grid_cache.get_all()

    assert len(keys) == training_grid[0].ndim, 'Mismatching dimensionalities'

    training_grid = np.array(training_grid).reshape((len(training_grid), -1))
    return torch.from_numpy(training_grid).T.type(torch.FloatTensor)

def check_metaparameters(metaparameters: dict):
    metaparam_labels = ['terms_number', 'max_factors_in_term', 'sparsity']
    return True


class SoEq(moeadd.MOEADDSolution):
    def __init__(self, pool: TFPool, metaparameters: dict):
        '''

        Parameters
        ----------
        pool : epde.interface.token_familiy.TFPool
            Pool, containing token families for the equation search algorithm.
        metaparameters : dict
            Metaparameters dictionary for the search. Key - label of the parameter (e.g. 'sparsity'),
            value - tuple, containing flag for metaoptimization and initial value.

        Returns
        -------
        None.

        '''
        check_metaparameters(metaparameters)

        self.obj_funs = None

        self.metaparameters = metaparameters
        self.tokens_for_eq = TFPool(pool.families_demand_equation)
        self.tokens_supp = TFPool(pool.families_equationless)
        self.moeadd_set = False

        self.vars_to_describe = [token_family.variable for token_family in self.tokens_for_eq.families]
        
    def manual_reconst(self, attribute:str, value, except_attrs:dict):
        from epde.loader import attrs_from_dict, get_typespec_attrs
        supported_attrs = ['vals']
        if attribute not in supported_attrs:
            raise ValueError(f'Attribute {attribute} is not supported by manual_reconst method.')
    
        if attribute == supported_attrs[0]:
            # Validate correctness of a term definition
            equations = {}
            for idx, eq_elem in enumerate(value):
                eq = Equation.__new__(Equation)
                attrs_from_dict(eq, eq_elem, except_attrs)
                equations[self.vars_to_describe[idx]] = eq
            self.vals = Chromosome(equations, {key: val for key, val in self.metaparameters.items()
                                               if val['optimizable']})
                
    def use_default_multiobjective_function(self, use_pic: bool = False):
        if use_pic:
            self.use_pic_multiobjective_function()
        else:
            self.use_legacy_multiobjective_function()

    def use_legacy_multiobjective_function(self):
        from epde.eq_mo_objectives import generate_partial, equation_fitness, equation_complexity_by_factors
        complexity_objectives = [generate_partial(equation_complexity_by_factors, eq_key)
                                 for eq_key in self.vars_to_describe]
        quality_objectives = [generate_partial(
            equation_fitness, eq_key) for eq_key in self.vars_to_describe]
        self.set_objective_functions(
            quality_objectives + complexity_objectives)

    def use_pic_multiobjective_function(self):
        from epde.eq_mo_objectives import generate_partial, equation_fitness, equation_complexity_by_factors, equation_terms_stability, equation_aic
        complexity_objectives = [generate_partial(equation_complexity_by_factors, eq_key)
                                 for eq_key in self.vars_to_describe]
        quality_objectives = [generate_partial(
            equation_fitness, eq_key) for eq_key in self.vars_to_describe]
        stability_objectives = [generate_partial(
            equation_terms_stability, eq_key) for eq_key in self.vars_to_describe]
        aic_objectives = [generate_partial(
            equation_aic, eq_key) for eq_key in self.vars_to_describe]
        self.set_objective_functions(
            # quality_objectives + stability_objectives + complexity_objectives)
            # quality_objectives + stability_objectives + aic_objectives)
<<<<<<< HEAD
            # aic_objectives + stability_objectives)
=======
>>>>>>> 396461c2
            quality_objectives + stability_objectives)

    def use_default_singleobjective_function(self):
        from epde.eq_mo_objectives import generate_partial, equation_fitness
        quality_objectives = [generate_partial(equation_fitness, eq_key) for eq_key in self.vars_to_describe]#range(len(self.tokens_for_eq))]
        self.set_objective_functions(quality_objectives)

    def set_objective_functions(self, obj_funs):
        '''
        Method to set the objective functions to evaluate the "quality" of the system of equations.

        Parameters:
        -----------
            obj_funs - callable or list of callables;
            function/functions to evaluate quality metrics of system of equations. Can return a single 
            metric (for example, quality of the process modelling with specific system), or 
            a list of metrics (for example, number of terms for each equation in the system).
            The function results will be flattened after their application. 

        '''
        assert callable(obj_funs) or all([callable(fun) for fun in obj_funs])
        self.obj_funs = obj_funs

    def matches_complexitiy(self, complexity : Union[int, list]):
        if isinstance(complexity, (int, float)):    
            complexity = [complexity,]
        
        if not isinstance(complexity, list) or len(self.vars_to_describe) != len(complexity):
            raise ValueError('Incorrect list of complexities passed.')
        adj_complexity = copy.copy(complexity)
        for idx, compl in enumerate(adj_complexity):
            if compl is None:
                adj_complexity[idx] = self.obj_fun[-len(complexity) + idx]
        
        return list(self.obj_fun[-len(adj_complexity):]) == adj_complexity

    def create(self, passed_equations: list = None):
        if passed_equations is None:
            structure = {}
    
            token_selection = self.tokens_supp
            current_tokens_pool = token_selection + self.tokens_for_eq
    
            for eq_idx, variable in enumerate(self.vars_to_describe):
                structure[variable] = Equation(current_tokens_pool, basic_structure=[],
                                               var_to_explain=variable,
                                               metaparameters=self.metaparameters)
        else:
            if len(passed_equations) != len(self.vars_to_describe):
                raise ValueError('Length of passed equations list does not match')
            structure = {self.vars_to_describe[idx] : eq for idx, eq in enumerate(passed_equations)}

        self.vals = Chromosome(structure, params={key: val for key, val in self.metaparameters.items()
                                                  if val['optimizable']})
        moeadd.MOEADDSolution.__init__(self, self.vals, self.obj_funs)
        self.moeadd_set = True

    @staticmethod
    def equation_opt_iteration(population, evol_operator, population_size, iter_index, unexplained_vars, strict_restrictions=True):
        for equation in population:
            if equation.described_variables in unexplained_vars:
                equation.penalize_fitness(coeff=0.)
        population = population_sort(population)
        population = population[:population_size]
        gc.collect()
        population = evol_operator.apply(population, unexplained_vars)
        return population
    
    @property
    def obj_fun(self):
        return np.array(flatten([func(self) for func in self.obj_funs]))

    def __call__(self):
        assert self.moeadd_set, 'The structure of the equation is not defined, therefore no moeadd operations can be called'
        return self.obj_fun

    @property
    def text_form(self):
        form = ''
        if len(self.vals) > 1:
            for eq_idx, equation in enumerate(self.vals):
                if eq_idx == 0:
                    form += ' / ' + equation.text_form + '\n'
                elif eq_idx == len(self.vals) - 1:
                    form += ' \ ' + equation.text_form + '\n'
                else:
                    form += ' | ' + equation.text_form + '\n'
        else:
            form += [val.text_form for val in self.vals][0] + '\n'
        form += str(self.metaparameters)
        return form

    def __eq__(self, other):
        assert self.moeadd_set, 'The structure of the equation is not defined, therefore no moeadd operations can be called'
        return (all([any([other_elem == self_elem for other_elem in other.vals]) for self_elem in self.vals]) and
                all([any([other_elem == self_elem for self_elem in self.vals]) for other_elem in other.vals]) and
                len(other.vals) == len(self.vals))  # or all(np.isclose(self.obj_fun, other.obj_fun)

    @property
    def latex_form(self):
        form = r"\begin{eqnarray*} "
        for idx, equation in enumerate(self.vals):
            postfix = '' if idx == len(self.vals) - 1 else r", \\ "
            form += equation.latex_form + postfix
        form += r" \end{eqnarray*}"
        return form

    def __hash__(self):
        return hash(self.vals.hash_descr)

    def __deepcopy__(self, memo=None):
        clss = self.__class__
        new_struct = clss.__new__(clss)
        memo[id(self)] = new_struct

        for k, v in self.__dict__.items():
            setattr(new_struct, k, copy.deepcopy(v, memo))

        for k in self.__slots__:
            try:
                if not isinstance(k, list):
                    setattr(new_struct, k, copy.deepcopy(getattr(self, k), memo))
                else:
                    temp = []
                    for elem in getattr(self, k):
                        temp.append(copy.deepcopy(elem, memo))
                    setattr(new_struct, k, temp)
            except AttributeError:
                pass
        return new_struct

    def reset_state(self, reset_right_part: bool = True):
        for equation in self.vals:
            equation.reset_state(reset_right_part)

    def copy_properties_to(self, objective):
        for eq_label in self.vals.equation_keys:  # Not the best code possible here
            self.vals[eq_label].copy_properties_to(objective.vals[eq_label])

    def solver_params(self, full_domain, grids=None):
        '''
        Returns solver form, grid and boundary conditions
        '''
        equation_forms = []
        bconds = []

        for idx, equation in enumerate(self.vals):
            equation_forms.append(equation.solver_form(grids=grids))
            bconds.append(equation.boundary_conditions(full_domain=full_domain, grids=grids,
                                                       index=idx))

        return equation_forms, solver_formed_grid(grids), bconds

    def __iter__(self):
        return SoEqIterator(self)

    @property
    def fitness_calculated(self):
        return all([equation.fitness_calculated for equation in self.vals])


class SoEqIterator(object):
    def __init__(self, system: SoEq):
        self._idx = 0
        self.system = system
        self.keys = list(system.vars_to_describe)

    def __next__(self):
        if self._idx < len(self.keys):
            res = self.system.vals[self.keys[self._idx]]
            self._idx += 1
            return res
        else:
            raise StopIteration<|MERGE_RESOLUTION|>--- conflicted
+++ resolved
@@ -921,10 +921,6 @@
         self.set_objective_functions(
             # quality_objectives + stability_objectives + complexity_objectives)
             # quality_objectives + stability_objectives + aic_objectives)
-<<<<<<< HEAD
-            # aic_objectives + stability_objectives)
-=======
->>>>>>> 396461c2
             quality_objectives + stability_objectives)
 
     def use_default_singleobjective_function(self):
