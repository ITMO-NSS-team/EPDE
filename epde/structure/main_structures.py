#!/usr/bin/env python3
# -*- coding: utf-8 -*-
"""
Created on Tue Jul 26 13:46:45 2022

@author: maslyaev
"""

import gc
import warnings
import copy
import os
import pickle
from typing import Union, Callable
from functools import singledispatchmethod, reduce

import numpy as np
import torch

import epde.globals as global_var
import epde.optimizers.moeadd.solution_template as moeadd

from epde.structure.encoding import Chromosome
from epde.interface.token_family import TFPool
from epde.decorators import HistoryExtender, ResetEquationStatus
from epde.supplementary import filter_powers, normalize_ts, population_sort, flatten
from epde.structure.factor import Factor
from epde.structure.structure_template import ComplexStructure, check_uniqueness


class Term(ComplexStructure):
    __slots__ = ['_history', 'structure', 'interelement_operator', 'saved', 'saved_as',
                 'pool', 'max_factors_in_term', 'cache_linked', 'occupied_tokens_labels',
                 '_descr_variable_marker']

    def __init__(self, pool, passed_term=None, mandatory_family=None, max_factors_in_term=1,
                 create_derivs: bool = False, interelement_operator=np.multiply):
        super().__init__(interelement_operator)
        self.pool = pool
        self.max_factors_in_term = max_factors_in_term

        if passed_term is None:
            self.randomize(mandatory_family=mandatory_family,
                           create_derivs=create_derivs)
        else:
            self.defined(passed_term)

        if global_var.tensor_cache is not None:
            self.use_cache()
        # key - state of normalization, value - if the variable is saved in cache
        self.reset_saved_state()

    @property
    def cache_label(self):
        if len(self.structure) > 1:
            structure_sorted = sorted(self.structure, key=lambda x: x.cache_label)
<<<<<<< HEAD
            # reduce(form_label, structure_sorted, '')
=======
>>>>>>> afd24e65
            cache_label = tuple([elem.cache_label for elem in structure_sorted])
        else:
            cache_label = self.structure[0].cache_label
        return cache_label

    def use_cache(self):
        self.cache_linked = True
        for idx, _ in enumerate(self.structure):
            if not self.structure[idx].cache_linked:
                self.structure[idx].use_cache()

    # TODO: make self.descr_variable_marker setting for defined parameter

    @singledispatchmethod
    def defined(self, passed_term):
        raise NotImplementedError(
            f'passed term should have string or list/dict types, not {type(passed_term)}')

    @defined.register
    def _(self, passed_term: list):
        self.structure = []
        for _, factor in enumerate(passed_term):
            if isinstance(factor, str):
                _, temp_f = self.pool.create(label=factor)
                self.structure.append(temp_f)
            elif isinstance(factor, Factor):
                self.structure.append(factor)
            else:
                raise ValueError(
                    'The structure of a term should be declared with str or factor.Factor obj, instead got', type(factor))
        self.structure = filter_powers(self.structure)

    @defined.register
    def _(self, passed_term: str):
        self.structure = []
        if isinstance(passed_term, str):
            _, temp_f = self.pool.create(label=passed_term)
            self.structure.append(temp_f)
        elif isinstance(passed_term, Factor):
            self.structure.append(passed_term)
        else:
            raise ValueError(
                'The structure of a term should be declared with str or factor.Factor obj, instead got', type(passed_term))

    def randomize(self, mandatory_family=None, forbidden_factors=None,
                  create_derivs=False, **kwargs):
        if np.sum(self.pool.families_cardinality(meaningful_only=True)) == 0:
            raise ValueError(
                'No token families are declared as meaningful for the process of the system search')

        def update_token_status(token_status, changes):
            for key, value in changes.items():
                token_status[key][0] += value
                if token_status[key][0] >= token_status[key][1]:
                    token_status[key][2] = True
                else:
                    token_status[key][2] = False
            return token_status

        if forbidden_factors is None:
            forbidden_factors = {}
            for family in self.pool.labels_overview:
                # print('family is ', family)
                for token_label in family[0]:
                    if isinstance(self.max_factors_in_term, int):
                        forbidden_factors[token_label] = [0, min(self.max_factors_in_term, family[1]), False]
                    elif isinstance(self.max_factors_in_term, dict) and 'probas' in self.max_factors_in_term.keys():
                        forbidden_factors[token_label] = [0, min(self.max_factors_in_term['factors_num'][-1], family[1]),
                                                          False]

        if isinstance(self.max_factors_in_term, int):
            factors_num = np.random.randint(1, self.max_factors_in_term + 1)
        elif isinstance(self.max_factors_in_term, dict) and 'probas' in self.max_factors_in_term.keys():
            factors_num = np.random.choice(a=self.max_factors_in_term['factors_num'],
                                           p=self.max_factors_in_term['probas'])
        else:
            raise ValueError(
                'Incorrect value of max_factors_in_term metaparameters')

        self.occupied_tokens_labels = copy.copy(forbidden_factors)

        self.descr_variable_marker = mandatory_family if mandatory_family is not None else False
        # print(f'self.descr_variable_marker is set as {self.descr_variable_marker}')

        if not mandatory_family:
            occupied_by_factor, factor = self.pool.create(label=None, create_meaningful=True,
                                                          token_status=self.occupied_tokens_labels,
                                                          create_derivs=create_derivs, **kwargs)
        else:
            occupied_by_factor, factor = self.pool.create_from_family(family_label=mandatory_family,
                                                                      token_status=self.occupied_tokens_labels,
                                                                      create_derivs=create_derivs,
                                                                      **kwargs)
        self.structure = [factor,]
        update_token_status(self.occupied_tokens_labels, occupied_by_factor)

        for i in np.arange(1, factors_num):
            occupied_by_factor, factor = self.pool.create(label=None, create_meaningful=False,
                                                          token_status=self.occupied_tokens_labels,
                                                          **kwargs)

            update_token_status(self.occupied_tokens_labels, occupied_by_factor)
            self.structure.append(factor)
        self.structure = filter_powers(self.structure)

    @property
    def descr_variable_marker(self):
        return self._descr_variable_marker

    @descr_variable_marker.setter
    def descr_variable_marker(self, marker: False):
        if not marker or isinstance(marker, str):
            self._descr_variable_marker = marker
        else:
            raise ValueError(
                'Described variable marker shall be a family label (i.e. "u") of "False"')

    def evaluate(self, structural, grids=None):
        assert global_var.tensor_cache is not None, 'Currently working only with connected cache'
        normalize = structural
        if self.saved[structural] or (self.cache_label, normalize) in global_var.tensor_cache:
            value = global_var.tensor_cache.get(self.cache_label, normalized=normalize,
                                                saved_as=self.saved_as[normalize])
            value = value.reshape(-1)
            return value
        else:
            self.prev_normalized = normalize
            value = super().evaluate(structural)
            if normalize and np.ndim(value) != 1:
                value = normalize_ts(value)
            elif normalize and np.ndim(value) == 1 and np.std(value) != 0:
                value = (value - np.mean(value))/np.std(value)
            elif normalize and np.ndim(value) == 1 and np.std(value) == 0:
                value = (value - np.mean(value))
            if np.all([len(factor.params) == 1 for factor in self.structure]) and grids is None:
                # Место возможных проблем: сохранение/загрузка нормализованных данных
<<<<<<< HEAD
                self.saved[normalize] = global_var.tensor_cache.add(
                    self.cache_label, value, normalized=normalize)
=======
                self.saved[normalize] = global_var.tensor_cache.add(self.cache_label, value, normalized=normalize)
>>>>>>> afd24e65
                if self.saved[normalize]:
                    self.saved_as[normalize] = self.cache_label
            value = value.reshape(-1)
            return value

    def filter_tokens_by_right_part(self, reference_target, equation, equation_position):
        warnings.warn(message='Tokens can no longer be set as right-part-unique',
                      category=DeprecationWarning)
        taken_tokens = [factor.label for factor in reference_target.structure 
			 if factor.status['unique_for_right_part']]
        meaningful_taken = any([factor.status['meaningful'] for factor in reference_target.structure
                                if factor.status['unique_for_right_part']])

        accept_term_try = 0
        while True:
            accept_term_try += 1
            new_term = copy.deepcopy(self)
            for factor_idx, factor in enumerate(new_term.structure):
                if factor.label in taken_tokens:
                    new_term.reset_occupied_tokens()
                    _, new_term.structure[factor_idx] = self.pool.create(create_meaningful=meaningful_taken,
                                                                         occupied=new_term.occupied_tokens_labels + taken_tokens)
            if check_uniqueness(new_term, equation.structure[:equation_position] +
                                equation.structure[equation_position + 1:]):
                self.structure = new_term.structure
                self.structure = filter_powers(self.structure)
                self.reset_saved_state()
                break
            if accept_term_try == 10 and global_var.verbose.show_warnings:
                warnings.warn(
                    'Can not create unique term, while filtering equation tokens in regards to the right part.')
            if accept_term_try >= 10:
                self.randomize(forbidden_factors=new_term.occupied_tokens_labels + taken_tokens)
            if accept_term_try == 100:
                print(
                    'Something wrong with the random generation of term while running "filter_tokens_by_right_part"')
                print('proposed', new_term.name, 'for ', equation.text_form,
                      'with respect to', reference_target.name)

    def reset_occupied_tokens(self):
        occupied_tokens_new = []
        for factor in self.structure:
            for token_family in self.pool.families:
                if factor in token_family.tokens and factor.status['unique_token_type']:
                    occupied_tokens_new.extend(
                        [token for token in token_family.tokens])
                elif factor.status['unique_specific_token']:
                    occupied_tokens_new.append(factor.label)
        self.occupied_tokens_labels = occupied_tokens_new

    @property
<<<<<<< HEAD
    # Переделать, т.к. меняется пул токенов: старая имплементация через лист
=======
>>>>>>> afd24e65
    def available_tokens(self):
        available_tokens = []
        for token in self.pool.families:
            if not all([label in self.occupied_tokens_labels for label in token.tokens]):
                token_new = copy.deepcopy(token)
                token_new.tokens = [
                    label for label in token.tokens if label not in self.occupied_tokens_labels]
                available_tokens.append(token_new)
        return available_tokens

    @property
    def total_params(self):
        return max(sum([len(element.params) - 1 for element in self.structure]), 1)

    @property
    def name(self):
        form = ''
        for token_idx in range(len(self.structure)):
            form += self.structure[token_idx].name
            if token_idx < len(self.structure) - 1:
                form += ' * '
        return form

    def contains_deriv(self, family=None):
        if family is None:
            return any([factor.is_deriv and factor.deriv_code != [None,] for factor in self.structure])
        else:
            return any([factor.ftype == family and factor.deriv_code != [None,] for factor in self.structure])

    def contains_family(self, family):
        return any([factor.ftype == family for factor in self.structure])

    def __eq__(self, other):
        return (all([any([other_elem == self_elem for other_elem in other.structure]) for self_elem in self.structure])
                and all([any([other_elem == self_elem for self_elem in self.structure]) for other_elem in other.structure])
                and len(other.structure) == len(self.structure))

    @HistoryExtender('\n -> was copied by deepcopy(self)', 'n')
    def __deepcopy__(self, memo=None):
        clss = self.__class__
        new_struct = clss.__new__(clss)
        memo[id(self)] = new_struct

<<<<<<< HEAD
        attrs_to_avoid_copy = []  # Add attributes to avoid copying during deepcopy, if needed
=======
        attrs_to_avoid_copy = []
>>>>>>> afd24e65
        for k in self.__slots__:
            try:
                if k not in attrs_to_avoid_copy:
                    if not isinstance(k, list):
                        setattr(new_struct, k, copy.deepcopy(
                            getattr(self, k), memo))
                    else:
                        temp = []
                        for elem in getattr(self, k):
                            temp.append(copy.deepcopy(elem, memo))
                        setattr(new_struct, k, temp)
                else:
                    setattr(new_struct, k, None)
            except AttributeError:
                pass

        return new_struct


class Equation(ComplexStructure):
    __slots__ = ['_history', 'structure', 'interelement_operator', 'saved', 'saved_as',
                 'n_immutable', 'pool', 'terms_number', 'max_factors_in_term', 'operator',
                 '_target', 'target_idx', '_features', 'right_part_selected',
                 '_weights_final', 'weights_final_evald', '_weights_internal', 'weights_internal_evald',
                 'fitness_calculated', 'solver_form_defined', '_solver_form', '_fitness_value',
                 'crossover_selected_times', 'metaparameters', 'main_var_to_explain']

    def __init__(self, pool: TFPool, basic_structure: Union[list, tuple, set], var_to_explain: str = None,
                 metaparameters: dict = {'sparsity': {'optimizable': True, 'value': 1.},
                                         'terms_number': {'optimizable': False, 'value': 5.},
                                         'max_factors_in_term': {'optimizable': False, 'value': 1.}},
                 interelement_operator: Callable = np.add):
        """

        Class for the single equation for the dynamic system.

        attributes:
            structure : list of Term objects \r\n
            List, containing all terms of the equation; first 2 terms are reserved for constant value and the input function;

            target_idx : int \r\n
            Index of the target term, selected in the Split phase;

            target : 1-d array of float \r\n
            values of the Term object, reshaped into 1-d array, designated as target for application in sparse regression;

            features : matrix of float \r\n
            matrix, composed of terms, not included in target, value columns, designated as features for application in sparse regression;

            fitness_value : float \r\n
            Inverse value of squared error for the selected target 2function and features and discovered weights; 

            estimator : sklearn estimator of selected type \r\n

        parameters:

            Matrix of derivatives: first axis through various orders/coordinates in order: ['1', 'f', all derivatives by one coordinate axis
            in increasing order, ...]; second axis: time, further - spatial coordinates;

            tokens : list of strings \r\n
            Symbolic forms of functions, including derivatives;

            terms_number : int, base value of 6 \r\n
            Maximum number of terms in the discovered equation; 

            max_factors_in_term : int, base value of 2\r\n
            Maximum number of factors, that can form a term (e.g. with 2: df/dx_1 * df/dx_2)

        """
        super().__init__(interelement_operator)
        self.reset_state()

        self.n_immutable = len(basic_structure)
        self.pool = pool
        self.structure = []
        self.metaparameters = metaparameters
        if (self.metaparameters['terms_number']['value'] < self.n_immutable):
            raise ValueError(
                'Maximum number of terms parameter is lower, than number of passed basic terms.')

        for passed_term in basic_structure:
            if isinstance(passed_term, Term):
                self.structure.append(passed_term)
            elif isinstance(passed_term, str):
                self.structure.append(Term(self.pool, passed_term=passed_term,
                                           max_factors_in_term=self.metaparameters['max_factors_in_term']['value']))

        self.main_var_to_explain = var_to_explain

        force_var_to_explain = True  # False
        for i in range(len(basic_structure), self.metaparameters['terms_number']['value']):
            check_test = 0
            while True:
                check_test += 1
                mf = var_to_explain if force_var_to_explain else None
                new_term = Term(self.pool, max_factors_in_term=self.metaparameters['max_factors_in_term']['value'],
                                mandatory_family=mf, passed_term=None)
                if check_uniqueness(new_term, self.structure):
                    force_var_to_explain = False
                    break
            self.structure.append(new_term)

        for idx, _ in enumerate(self.structure):
            self.structure[idx].use_cache()

    def reset_explaining_term(self, term_idx=0):
        for idx, term in enumerate(self.structure):
            if idx == term_idx:
                # print(f'Checking if {self.main_var_to_explain} is in {term.name}')
                assert term.contains_family(
                    self.main_var_to_explain), 'Trying explain a variable with term without right family.'
                term.descr_variable_marker = self.main_var_to_explain
            else:
                term.descr_variable_marker = False

    def __eq__(self, other):
        if self.weights_final_evald and other.weights_final_evald:
            return (all([any([other_elem == self_elem for other_elem in other.structure]) for self_elem in self.structure])
                    and all([any([other_elem == self_elem for self_elem in self.structure]) for other_elem in other.structure])
                    and len(other.structure) == len(self.structure)
                    and np.all(np.isclose(self.weights_final, other.weights_final)))
        else:
            return (all([any([other_elem == self_elem for other_elem in other.structure]) for self_elem in self.structure])
                    and all([any([other_elem == self_elem for self_elem in self.structure]) for other_elem in other.structure])
                    and len(other.structure) == len(self.structure))

    def contains_deriv(self, family=None):
        return any([term.contains_deriv(family) for term in self.structure])

    def contains_family(self, family):
        return any([term.contains_family(family) for term in self.structure])

    @property
    def forbidden_token_labels(self):
        warnings.warn(message='Tokens can no longer be set as right-part-unique',
                      category=DeprecationWarning)
        target_symbolic = [
            factor.label for factor in self.structure[self.target_idx].structure]
        forbidden_tokens = set()

        for token_family in self.pool.families:
            for token in token_family.tokens:
                if token in target_symbolic and token_family.status['unique_for_right_part']:
                    forbidden_tokens.add(token)
        return forbidden_tokens

    def restore_property(self, deriv: bool = False, mandatory_family: bool = False):
        # TODO: rewrite for an arbitrary equation property check
        if not (bool or mandatory_family):
            raise ValueError('No property passed for restoration.')
        while True:
            print(
                f'Restoring containment of {mandatory_family} in {self.text_form}.')
<<<<<<< HEAD
            replacement_idx = np.random.randint(
                low=0, high=len(self.structure))
=======
            replacement_idx = np.random.randint(low=0, high=len(self.structure))
>>>>>>> afd24e65
            mf_marker = mandatory_family if mandatory_family else None
            temp = Term(self.pool, mandatory_family=mf_marker,
                        max_factors_in_term=self.metaparameters['max_factors_in_term']['value'])
            if deriv and temp.contains_deriv():
                self.structure[replacement_idx] = temp
                break
            elif mandatory_family and temp.contains_family(self.main_var_to_explain):
                self.structure[replacement_idx] = temp
                break
            else:
                print('temp', temp.name, 'self.main_var_to_explain',
                      self.main_var_to_explain)

    def reconstruct_by_right_part(self, right_part_idx):
        warnings.warn(message='Tokens can no longer be set as right-part-unique',
                      category=DeprecationWarning)
        new_eq = copy.deepcopy(self)
        self.copy_properties_to(new_eq)
        new_eq.target_idx = right_part_idx
        if any([factor.status['unique_for_right_part'] for factor in new_eq.structure[right_part_idx].structure]):
            for term_idx, term in enumerate(new_eq.structure):
                if term_idx != right_part_idx:
                    term.filter_tokens_by_right_part(
                        new_eq.structure[right_part_idx], self, term_idx)

        new_eq.reset_saved_state()
        return new_eq

    def evaluate(self, normalize=True, return_val=False, grids=None):
<<<<<<< HEAD
        self._target = self.structure[self.target_idx].evaluate(
            normalize, grids=grids)
=======
        self._target = self.structure[self.target_idx].evaluate(normalize, grids=grids)
>>>>>>> afd24e65
        feature_indexes = list(range(len(self.structure)))
        feature_indexes.remove(self.target_idx)
        for feat_idx in range(len(feature_indexes)):
            if feat_idx == 0:
<<<<<<< HEAD
                self._features = self.structure[feature_indexes[feat_idx]].evaluate(
                    normalize, grids=grids)
            elif feat_idx != 0:
                temp = self.structure[feature_indexes[feat_idx]].evaluate(
                    normalize, grids=grids)
=======
                self._features = self.structure[feature_indexes[feat_idx]].evaluate(normalize, grids=grids)
            elif feat_idx != 0:
                temp = self.structure[feature_indexes[feat_idx]].evaluate(normalize, grids=grids)
>>>>>>> afd24e65
                self._features = np.vstack([self._features, temp])
            else:
                continue
        if self._features.ndim == 1:
            self._features = np.expand_dims(self._features, 1).T
<<<<<<< HEAD
        temp_feats = np.vstack(
            [self._features, np.ones(self._features.shape[1])])
=======
        temp_feats = np.vstack([self._features, np.ones(self._features.shape[1])])
>>>>>>> afd24e65
        self._features = np.transpose(self._features)
        temp_feats = np.transpose(temp_feats)
        if return_val:
            self.prev_normalized = normalize
            if normalize:
                elem1 = np.expand_dims(self._target, axis=1)
                value = np.add(elem1, - reduce(lambda x, y: np.add(x, y), [np.multiply(weight, temp_feats[:, feature_idx])
                                                                           for feature_idx, weight in np.ndenumerate(self.weights_internal)]))
            else:
                elem1 = np.expand_dims(self._target, axis=1)

                value = np.add(elem1, - reduce(lambda x, y: np.add(x, y), [np.multiply(weight, temp_feats[:, feature_idx])
                                                                           for feature_idx, weight in np.ndenumerate(self.weights_final)]))
            return value, self._target, self._features
        else:
            return None, self._target, self._features

    def reset_state(self, reset_right_part: bool = True):
        if reset_right_part:
            self.right_part_selected = False
        self.weights_internal_evald = False
        self.weights_final_evald = False
        self.fitness_calculated = False
        self.solver_form_defined = False
<<<<<<< HEAD
        # print('Resetting!')
        # if self.structure is not None:
        # print(f'RESETTING {self.text_form}')
=======
>>>>>>> afd24e65

    # @ResetEquationStatus(reset_input = False, reset_output = True)
    @HistoryExtender('\n -> was copied by deepcopy(self)', 'n')
    def __deepcopy__(self, memo=None):
        # print(f'Deepcopying equation {self}')
        clss = self.__class__
        new_struct = clss.__new__(clss)
        memo[id(self)] = new_struct

        attrs_to_avoid_copy = ['_features', '_target']
        for k in self.__slots__:
            try:
                if k not in attrs_to_avoid_copy:
<<<<<<< HEAD
                    # , tuple, np.ndarray Проблема в недоучёте типов?
                    if not isinstance(k, list):
                        setattr(new_struct, k, copy.deepcopy(
                            getattr(self, k), memo))
=======
                    if not isinstance(k, list):
                        setattr(new_struct, k, copy.deepcopy(getattr(self, k), memo))
>>>>>>> afd24e65
                    else:
                        temp = []
                        for elem in getattr(self, k):
                            temp.append(copy.deepcopy(elem, memo))
                        setattr(new_struct, k, temp)
                else:
                    setattr(new_struct, k, None)
            except AttributeError:
                pass

        return new_struct

    def copy_properties_to(self, new_equation):
        new_equation.weights_internal_evald = self.weights_internal_evald
        new_equation.weights_final_evald = self.weights_final_evald
        new_equation.right_part_selected = self.right_part_selected
        new_equation.fitness_calculated = self.fitness_calculated
        new_equation.solver_form_defined = False

        try:
            new_equation._fitness_value = self._fitness_value
        except AttributeError:
            pass

    def add_history(self, add):
        self._history += add

    @property
    def history(self):
        return self._history

    @property
    def fitness_value(self):
        return self._fitness_value

    @fitness_value.setter
    def fitness_value(self, val):
        self._fitness_value = val

    def penalize_fitness(self, coeff=1.):
        self._fitness_value = self._fitness_value*coeff

    @property
    def weights_internal(self):
        if self.weights_internal_evald:
            return self._weights_internal
        else:
            raise AttributeError(
                'Internal weights called before initialization')

    @weights_internal.setter
    def weights_internal(self, weights):
        self._weights_internal = weights
        self.weights_internal_evald = True
        self.weights_final_evald = False

    @property
    def weights_final(self):
        if self.weights_final_evald:
            return self._weights_final
        else:
            print(self.text_form)
            raise AttributeError('Final weights called before initialization')

    @weights_final.setter
    def weights_final(self, weights):
        self._weights_final = weights
        self.weights_final_evald = True

    @property
    def latex_form(self):
        form = r""
        for term_idx in range(len(self.structure)):
            if term_idx != self.target_idx:
                form += str(self.weights_final[term_idx]) if term_idx < self.target_idx else str(
                    self.weights_final[term_idx-1])
                form += ' * ' + self.structure[term_idx].latex_form + ' + '
        form += str(self.weights_final[-1]) + ' = ' + \
            self.structure[self.target_idx].text_form
        return form

    @property
    def text_form(self):
        form = ''
        if self.weights_final_evald:
            for term_idx in range(len(self.structure)):
                if term_idx != self.target_idx:
                    form += str(self.weights_final[term_idx]) if term_idx < self.target_idx else str(
                        self.weights_final[term_idx-1])
                    form += ' * ' + self.structure[term_idx].name + ' + '
            form += str(self.weights_final[-1]) + ' = ' + \
                self.structure[self.target_idx].name
        else:
            for term_idx in range(len(self.structure)):
                form += 'k_' + str(term_idx) + ' ' + \
                    self.structure[term_idx].name + ' + '
            form += 'k_' + str(len(self.structure)) + ' = 0'
        return form

    def solver_form(self, grids: list = None):
        if self.solver_form_defined:
            # print(self.text_form)
            return self._solver_form
        else:
            self._solver_form = []
            for term_idx in range(len(self.structure)):
                if term_idx != self.target_idx:
                    term_form = self.structure[term_idx].solver_form
                    weight = self.weights_final[term_idx] if term_idx < self.target_idx else self.weights_final[term_idx-1]
                    term_form[0] = term_form[0] * weight
                    term_form[0] = torch.flatten(term_form[0]).unsqueeze(
                        1).type(torch.FloatTensor)
                    self._solver_form.append(term_form)

            free_coeff_weight = torch.from_numpy(np.full_like(a=global_var.grid_cache.get('0'),
                                                              fill_value=self.weights_final[-1]))
<<<<<<< HEAD
            free_coeff_weight = torch.flatten(
                free_coeff_weight).unsqueeze(1).type(torch.FloatTensor)
=======
            free_coeff_weight = torch.flatten(free_coeff_weight).unsqueeze(1).type(torch.FloatTensor)
>>>>>>> afd24e65
            target_weight = torch.from_numpy(np.full_like(a=global_var.grid_cache.get('0'),
                                                          fill_value=-1.))
            target_form = self.structure[self.target_idx].solver_form
            target_form[0] = target_form[0] * target_weight
<<<<<<< HEAD
            target_form[0] = torch.flatten(
                target_form[0]).unsqueeze(1).type(torch.FloatTensor)
=======
            target_form[0] = torch.flatten(target_form[0]).unsqueeze(1).type(torch.FloatTensor)
>>>>>>> afd24e65

            self._solver_form.append([free_coeff_weight, [None], 0])
            self._solver_form.append(target_form)
            self.solver_form_defined = True
            return self._solver_form

    @property
    def state(self):
        return self.text_form

    @property
    def described_variables(self):
        eps = 1e-7
        described = set()
        for term_idx, term in enumerate(self.structure):
            if term_idx == self.target_idx:
                described.update({factor.family_type for factor in term.structure
                                  if factor.is_deriv and factor.deriv_code != [None]})
            else:
                weight_idx = term_idx if term_idx < term_idx else term_idx - 1
                if np.abs(self.weights_final[weight_idx]) > eps:
                    described.update({factor.family_type for factor in term.structure
                                      if factor.is_deriv and factor.deriv_code != [None]})
        described = frozenset(described)
        return described

    def max_deriv_orders(self):
        solver_form = self.solver_form()
        max_orders = np.zeros(global_var.grid_cache.get('0').ndim)

        def count_order(obj, deriv_ax):
            if obj is None:
                return 0
            else:
                return obj.count(deriv_ax)

        for term in solver_form:
            if isinstance(term[2], list):
                for deriv_factor in term[1]:
                    orders = np.array([count_order(deriv_factor, ax) for ax
                                       in np.arange(max_orders.size)])
                    max_orders = np.maximum(max_orders, orders)
            else:
                orders = np.array([count_order(term[1], ax) for ax
                                   in np.arange(max_orders.size)])
                max_orders = np.maximum(max_orders, orders)
        if np.max(max_orders) > 4:
            raise NotImplementedError(
                'The current implementation allows does not allow higher orders of equation, than 2.')
        return max_orders
<<<<<<< HEAD

    def boundary_conditions(self, main_var_key=('u', (1.0,)), full_domain: bool = False,
                            grids: list = None):
        # We assume, that the maximum order of the equation here is 2
        required_bc_ord = self.max_deriv_orders()
        if global_var.grid_cache is None:
            raise NameError('Grid cache has not been initialized yet.')

        bconds = []
        hardcoded_bc_relative_locations = {0: (), 1: (0,), 2: (0, 1),
                                           3: (0., 0.5, 1.), 4: (0., 1/3., 2/3., 1.)}

        if full_domain:
            grid_cache = global_var.initial_data_cache
            tensor_cache = global_var.initial_data_cache
        else:
            grid_cache = global_var.grid_cache
            tensor_cache = global_var.tensor_cache

        tensor_shape = grid_cache.get('0').shape

        def get_boundary_ind(tensor_shape, axis, rel_loc):
            return tuple(np.meshgrid(*[np.arange(shape) if dim_idx != axis else min(int(rel_loc * shape), shape-1)
                                       for dim_idx, shape in enumerate(tensor_shape)], indexing='ij'))
        for ax_idx, ax_ord in enumerate(required_bc_ord):
            for loc_fraction in hardcoded_bc_relative_locations[ax_ord]:
                indexes = get_boundary_ind(
                    tensor_shape, axis=ax_idx, rel_loc=loc_fraction)
                coords_raw = np.array([grid_cache.get(str(idx))[indexes] for idx
                                       in np.arange(len(tensor_shape))])
                coords = coords_raw.T
                if coords.ndim > 2:
                    coords = coords.squeeze()
                # np.squeeze(tensor_cache.get(main_var_key)[indexes]).T
                vals = np.expand_dims(tensor_cache.get(
                    main_var_key)[indexes], axis=0).T

                coords = torch.from_numpy(coords).type(torch.FloatTensor)

                vals = torch.from_numpy(vals).type(torch.FloatTensor)
                bconds.append([coords, vals])

        return bconds
=======
    
    def boundary_conditions(self, max_deriv_orders=(1,), main_var_key=('u', (1.0,)), full_domain: bool = False,
                                grids : list = None):
            required_bc_ord = max_deriv_orders   # We assume, that the maximum order of the equation here is 2
            if global_var.grid_cache is None:
                raise NameError('Grid cache has not been initialized yet.')
    
            bconds = []
            hardcoded_bc_relative_locations = {0: (), 1: (0,), 2: (0, 1),
                                               3: (0., 0.5, 1.), 4: (0., 1/3., 2/3., 1.)}
    
            if full_domain:
                grid_cache = global_var.initial_data_cache
                tensor_cache = global_var.initial_data_cache
            else:
                grid_cache = global_var.grid_cache
                tensor_cache = global_var.tensor_cache
    
            tensor_shape = grid_cache.get('0').shape
    
            def get_boundary_ind(tensor_shape, axis, rel_loc):
                return tuple(np.meshgrid(*[np.arange(shape) if dim_idx != axis else min(int(rel_loc * shape), shape-1)
                                           for dim_idx, shape in enumerate(tensor_shape)], indexing='ij'))
            for ax_idx, ax_ord in enumerate(required_bc_ord):
                for loc_fraction in hardcoded_bc_relative_locations[ax_ord]:
                    indexes = get_boundary_ind(tensor_shape, axis=ax_idx, rel_loc=loc_fraction)
                    coords_raw = np.array([grid_cache.get(str(idx))[indexes] for idx
                                           in np.arange(len(tensor_shape))])
                    coords = coords_raw.T
                    if coords.ndim > 2:
                        coords = coords.squeeze()
                    vals = np.expand_dims(tensor_cache.get(main_var_key)[indexes], axis=0).T
    
                    coords = torch.from_numpy(coords).type(torch.FloatTensor)
    
                    vals = torch.from_numpy(vals).type(torch.FloatTensor)
                    bconds.append([coords, vals, 'dirichlet'])    
    
            return bconds
>>>>>>> afd24e65

    def clear_after_solver(self):
        del self.model
        del self._solver_form
        self.solver_form_defined = False
        gc.collect()


def solver_formed_grid(training_grid=None):
    if training_grid is None:
        keys, training_grid = global_var.grid_cache.get_all()
    else:
        keys, _ = global_var.grid_cache.get_all()

    assert len(keys) == training_grid[0].ndim, 'Mismatching dimensionalities'

    training_grid = np.array(training_grid).reshape((len(training_grid), -1))
    return torch.from_numpy(training_grid).T.type(torch.FloatTensor)


def check_metaparameters(metaparameters: dict):
    metaparam_labels = ['terms_number', 'max_factors_in_term', 'sparsity']
    return True
    # TODO: fix this check
    # if any([((label not in metaparameters.keys()) and ) for label in metaparam_labels]):
    #     print('required metaparameters:', metaparam_labels, 'metaparameters:', metaparameters)
    #     raise ValueError('Only partial metaparameter vector has been passed.')


class SoEq(moeadd.MOEADDSolution):
    def __init__(self, pool: TFPool, metaparameters: dict):
        '''

        Parameters
        ----------
        pool : epde.interface.token_familiy.TFPool
            Pool, containing token families for the equation search algorithm.
        metaparameters : dict
            Metaparameters dictionary for the search. Key - label of the parameter (e.g. 'sparsity'),
            value - tuple, containing flag for metaoptimization and initial value.

        Returns
        -------
        None.

        '''
        check_metaparameters(metaparameters)

        self.metaparameters = metaparameters
        self.tokens_for_eq = TFPool(pool.families_demand_equation)
        self.tokens_supp = TFPool(pool.families_equationless)
        self.moeadd_set = False
<<<<<<< HEAD

        self.vars_to_describe = {
            token_family.ftype for token_family in self.tokens_for_eq.families}

=======

        self.vars_to_describe = {token_family.ftype for token_family in self.tokens_for_eq.families}

>>>>>>> afd24e65
    def use_default_multiobjective_function(self):
        from epde.eq_mo_objectives import generate_partial, equation_fitness, equation_complexity_by_factors
        complexity_objectives = [generate_partial(equation_complexity_by_factors, eq_key)
                                 for eq_key in self.vars_to_describe]  # range(len(self.tokens_for_eq))]
        # range(len(self.tokens_for_eq))]
        quality_objectives = [generate_partial(
            equation_fitness, eq_key) for eq_key in self.vars_to_describe]
        self.set_objective_functions(
            quality_objectives + complexity_objectives)

    def use_default_singleobjective_function(self):
        from epde.eq_mo_objectives import generate_partial, equation_fitness
        quality_objectives = [generate_partial(equation_fitness, eq_key) for eq_key in self.vars_to_describe]#range(len(self.tokens_for_eq))]
        self.set_objective_functions(quality_objectives)

    def set_objective_functions(self, obj_funs):
        '''
        Method to set the objective functions to evaluate the "quality" of the system of equations.

        Parameters:
        -----------
            obj_funs - callable or list of callables;
            function/functions to evaluate quality metrics of system of equations. Can return a single 
            metric (for example, quality of the process modelling with specific system), or 
            a list of metrics (for example, number of terms for each equation in the system).
            The function results will be flattened after their application. 

        '''
        assert callable(obj_funs) or all([callable(fun) for fun in obj_funs])
        self.obj_funs = obj_funs

    def matches_complexitiy(self, complexity : Union[int, list]):
        if isinstance(complexity, (int, float)):    
            complexity = [complexity,]
        
        if not isinstance(complexity, list) or len(self.vars_to_describe) != len(complexity):
            raise ValueError('Incorrect list of complexities passed.')
        
        return list(self.obj_fun[-len(complexity):]) == complexity        

    def create_equations(self):
        structure = {}

        token_selection = self.tokens_supp
        current_tokens_pool = token_selection + self.tokens_for_eq

        for eq_idx, variable in enumerate(self.vars_to_describe):
            structure[variable] = Equation(current_tokens_pool, basic_structure=[],
                                           var_to_explain=variable,
                                           metaparameters=self.metaparameters)

        self.vals = Chromosome(structure, params={key: val for key, val in self.metaparameters.items()
                                                  if val['optimizable']})
        moeadd.MOEADDSolution.__init__(self, self.vals, self.obj_funs)
        self.moeadd_set = True

    @staticmethod
    def equation_opt_iteration(population, evol_operator, population_size, iter_index, unexplained_vars, strict_restrictions=True):
        for equation in population:
            if equation.described_variables in unexplained_vars:
                equation.penalize_fitness(coeff=0.)
        population = population_sort(population)
        population = population[:population_size]
        gc.collect()
        population = evol_operator.apply(population, unexplained_vars)
        return population

    def evaluate(self, normalize=True, grids: list = None):
        raise DeprecationWarning('Evaluation of system is not necessary')
        if len(self.vals) == 1:
<<<<<<< HEAD
            value = [equation.evaluate(normalize, return_val=True)[
                0] for equation in self.vals][0]
            # self.vals[0].evaluate(normalize = normalize, return_val = True)[0]
        else:
            value = np.sum([equation.evaluate(normalize, return_val=True)[
                           0] for equation in self.vals])
=======
            value = [equation.evaluate(normalize, return_val=True)[0] for equation in self.vals][0]
            # self.vals[0].evaluate(normalize = normalize, return_val = True)[0]
        else:
            value = np.sum([equation.evaluate(normalize, return_val=True)[0] for equation in self.vals])
>>>>>>> afd24e65
        value = np.sum(np.abs(value))
        return value

    @property
    def obj_fun(self):
        return np.array(flatten([func(self) for func in self.obj_funs]))

    def __call__(self):
        assert self.moeadd_set, 'The structure of the equation is not defined, therefore no moeadd operations can be called'
        return self.obj_fun

    @property
    def text_form(self):
        form = ''
        if len(self.vals) > 1:
            for eq_idx, equation in enumerate(self.vals):
                if eq_idx == 0:
                    form += ' / ' + equation.text_form + '\n'
                elif eq_idx == len(self.vals) - 1:
                    form += ' \ ' + equation.text_form + '\n'
                else:
                    form += ' | ' + equation.text_form + '\n'
        else:
            form += [val.text_form for val in self.vals][0] + '\n'
        form += str(self.metaparameters)
        return form

    def __eq__(self, other):
        assert self.moeadd_set, 'The structure of the equation is not defined, therefore no moeadd operations can be called'
        return (all([any([other_elem == self_elem for other_elem in other.vals]) for self_elem in self.vals]) and
                all([any([other_elem == self_elem for self_elem in self.vals]) for other_elem in other.vals]) and
                len(other.vals) == len(self.vals))  # or all(np.isclose(self.obj_fun, other.obj_fun)

    @property
    def latex_form(self):
        form = r"\begin{eqnarray*}"
        for equation in self.vals:
            form += equation.latex_form + r", \\ "
        form += r"\end{eqnarray*}"

    def __hash__(self):
        # print(f'GETTING HASH VALUE OF SoEq: {self.vals.hash_descr}')
        return hash(self.vals.hash_descr)

    def __deepcopy__(self, memo=None):
        clss = self.__class__
        new_struct = clss.__new__(clss)
        memo[id(self)] = new_struct

        for k, v in self.__dict__.items():
            setattr(new_struct, k, copy.deepcopy(v, memo))

        for k in self.__slots__:
            try:
                if not isinstance(k, list):
<<<<<<< HEAD
                    setattr(new_struct, k, copy.deepcopy(
                        getattr(self, k), memo))
=======
                    setattr(new_struct, k, copy.deepcopy(getattr(self, k), memo))
>>>>>>> afd24e65
                else:
                    temp = []
                    for elem in getattr(self, k):
                        temp.append(copy.deepcopy(elem, memo))
                    setattr(new_struct, k, temp)
            except AttributeError:
                pass
        return new_struct

    def reset_state(self, reset_right_part: bool = True):
        for equation in self.vals:
            equation.reset_state(reset_right_part)

    def copy_properties_to(self, objective):
        for eq_label in self.vals.equation_keys:  # Not the best code possible here
            self.vals[eq_label].copy_properties_to(objective.vals[eq_label])

    def solver_params(self, full_domain, grids=None):
        '''
        Returns solver form, grid and boundary conditions
        '''
        # if len(self.vals) > 1:
        #     raise Exception('Solver form is defined only for a "system", that contains a single equation.')
        # else:
        #     form = self.vals[0].solver_form()
        #     grid = solver_formed_grid()
        #     bconds = self.vals[0].boundary_conditions(full_domain = full_domain)
        #     return form, grid, bconds

        equation_forms = []
        bconds = []

        for idx, equation in enumerate(self.vals):
            equation_forms.append(equation.solver_form(grids=grids))
            bconds.append(equation.boundary_conditions(full_domain=full_domain, grids=grids,
                                                       index=idx))

        return equation_forms, solver_formed_grid(grids), bconds

    def __iter__(self):
        return SoEqIterator(self)

    @property
    def fitness_calculated(self):
        return all([equation.fitness_calculated for equation in self.vals])

    def save(self, file_name='epde_systems.pickle'):
        dir = os.getcwd()
        with open(file_name, 'wb') as file:
            to_save = ([equation.text_form for equation in self.vals],
                       self.tokens_for_eq + self.tokens_supp)
            pickle.dump(obj=to_save, file=file)


class SoEqIterator(object):
    def __init__(self, system: SoEq):
        self._idx = 0
        self.system = system
        self.keys = list(system.vars_to_describe)

    def __next__(self):
        if self._idx < len(self.keys):
            res = self.system.vals[self.keys[self._idx]]
            self._idx += 1
            return res
        else:
            raise StopIteration<|MERGE_RESOLUTION|>--- conflicted
+++ resolved
@@ -54,10 +54,6 @@
     def cache_label(self):
         if len(self.structure) > 1:
             structure_sorted = sorted(self.structure, key=lambda x: x.cache_label)
-<<<<<<< HEAD
-            # reduce(form_label, structure_sorted, '')
-=======
->>>>>>> afd24e65
             cache_label = tuple([elem.cache_label for elem in structure_sorted])
         else:
             cache_label = self.structure[0].cache_label
@@ -71,9 +67,11 @@
 
     # TODO: make self.descr_variable_marker setting for defined parameter
 
+
     @singledispatchmethod
     def defined(self, passed_term):
         raise NotImplementedError(
+            
             f'passed term should have string or list/dict types, not {type(passed_term)}')
 
     @defined.register
@@ -87,6 +85,7 @@
                 self.structure.append(factor)
             else:
                 raise ValueError(
+                    
                     'The structure of a term should be declared with str or factor.Factor obj, instead got', type(factor))
         self.structure = filter_powers(self.structure)
 
@@ -100,6 +99,7 @@
             self.structure.append(passed_term)
         else:
             raise ValueError(
+                
                 'The structure of a term should be declared with str or factor.Factor obj, instead got', type(passed_term))
 
     def randomize(self, mandatory_family=None, forbidden_factors=None,
@@ -194,12 +194,7 @@
                 value = (value - np.mean(value))
             if np.all([len(factor.params) == 1 for factor in self.structure]) and grids is None:
                 # Место возможных проблем: сохранение/загрузка нормализованных данных
-<<<<<<< HEAD
-                self.saved[normalize] = global_var.tensor_cache.add(
-                    self.cache_label, value, normalized=normalize)
-=======
                 self.saved[normalize] = global_var.tensor_cache.add(self.cache_label, value, normalized=normalize)
->>>>>>> afd24e65
                 if self.saved[normalize]:
                     self.saved_as[normalize] = self.cache_label
             value = value.reshape(-1)
@@ -209,6 +204,7 @@
         warnings.warn(message='Tokens can no longer be set as right-part-unique',
                       category=DeprecationWarning)
         taken_tokens = [factor.label for factor in reference_target.structure 
+			 
 			 if factor.status['unique_for_right_part']]
         meaningful_taken = any([factor.status['meaningful'] for factor in reference_target.structure
                                 if factor.status['unique_for_right_part']])
@@ -230,13 +226,16 @@
                 break
             if accept_term_try == 10 and global_var.verbose.show_warnings:
                 warnings.warn(
+                    
                     'Can not create unique term, while filtering equation tokens in regards to the right part.')
             if accept_term_try >= 10:
                 self.randomize(forbidden_factors=new_term.occupied_tokens_labels + taken_tokens)
             if accept_term_try == 100:
                 print(
+                    
                     'Something wrong with the random generation of term while running "filter_tokens_by_right_part"')
                 print('proposed', new_term.name, 'for ', equation.text_form,
+                     
                       'with respect to', reference_target.name)
 
     def reset_occupied_tokens(self):
@@ -251,10 +250,6 @@
         self.occupied_tokens_labels = occupied_tokens_new
 
     @property
-<<<<<<< HEAD
-    # Переделать, т.к. меняется пул токенов: старая имплементация через лист
-=======
->>>>>>> afd24e65
     def available_tokens(self):
         available_tokens = []
         for token in self.pool.families:
@@ -298,11 +293,7 @@
         new_struct = clss.__new__(clss)
         memo[id(self)] = new_struct
 
-<<<<<<< HEAD
-        attrs_to_avoid_copy = []  # Add attributes to avoid copying during deepcopy, if needed
-=======
         attrs_to_avoid_copy = []
->>>>>>> afd24e65
         for k in self.__slots__:
             try:
                 if k not in attrs_to_avoid_copy:
@@ -392,7 +383,7 @@
 
         self.main_var_to_explain = var_to_explain
 
-        force_var_to_explain = True  # False
+        force_var_to_explain = True   # False
         for i in range(len(basic_structure), self.metaparameters['terms_number']['value']):
             check_test = 0
             while True:
@@ -456,12 +447,7 @@
         while True:
             print(
                 f'Restoring containment of {mandatory_family} in {self.text_form}.')
-<<<<<<< HEAD
-            replacement_idx = np.random.randint(
-                low=0, high=len(self.structure))
-=======
             replacement_idx = np.random.randint(low=0, high=len(self.structure))
->>>>>>> afd24e65
             mf_marker = mandatory_family if mandatory_family else None
             temp = Term(self.pool, mandatory_family=mf_marker,
                         max_factors_in_term=self.metaparameters['max_factors_in_term']['value'])
@@ -491,38 +477,20 @@
         return new_eq
 
     def evaluate(self, normalize=True, return_val=False, grids=None):
-<<<<<<< HEAD
-        self._target = self.structure[self.target_idx].evaluate(
-            normalize, grids=grids)
-=======
         self._target = self.structure[self.target_idx].evaluate(normalize, grids=grids)
->>>>>>> afd24e65
         feature_indexes = list(range(len(self.structure)))
         feature_indexes.remove(self.target_idx)
         for feat_idx in range(len(feature_indexes)):
             if feat_idx == 0:
-<<<<<<< HEAD
-                self._features = self.structure[feature_indexes[feat_idx]].evaluate(
-                    normalize, grids=grids)
-            elif feat_idx != 0:
-                temp = self.structure[feature_indexes[feat_idx]].evaluate(
-                    normalize, grids=grids)
-=======
                 self._features = self.structure[feature_indexes[feat_idx]].evaluate(normalize, grids=grids)
             elif feat_idx != 0:
                 temp = self.structure[feature_indexes[feat_idx]].evaluate(normalize, grids=grids)
->>>>>>> afd24e65
                 self._features = np.vstack([self._features, temp])
             else:
                 continue
         if self._features.ndim == 1:
             self._features = np.expand_dims(self._features, 1).T
-<<<<<<< HEAD
-        temp_feats = np.vstack(
-            [self._features, np.ones(self._features.shape[1])])
-=======
         temp_feats = np.vstack([self._features, np.ones(self._features.shape[1])])
->>>>>>> afd24e65
         self._features = np.transpose(self._features)
         temp_feats = np.transpose(temp_feats)
         if return_val:
@@ -547,12 +515,6 @@
         self.weights_final_evald = False
         self.fitness_calculated = False
         self.solver_form_defined = False
-<<<<<<< HEAD
-        # print('Resetting!')
-        # if self.structure is not None:
-        # print(f'RESETTING {self.text_form}')
-=======
->>>>>>> afd24e65
 
     # @ResetEquationStatus(reset_input = False, reset_output = True)
     @HistoryExtender('\n -> was copied by deepcopy(self)', 'n')
@@ -566,15 +528,8 @@
         for k in self.__slots__:
             try:
                 if k not in attrs_to_avoid_copy:
-<<<<<<< HEAD
-                    # , tuple, np.ndarray Проблема в недоучёте типов?
-                    if not isinstance(k, list):
-                        setattr(new_struct, k, copy.deepcopy(
-                            getattr(self, k), memo))
-=======
                     if not isinstance(k, list):
                         setattr(new_struct, k, copy.deepcopy(getattr(self, k), memo))
->>>>>>> afd24e65
                     else:
                         temp = []
                         for elem in getattr(self, k):
@@ -691,22 +646,12 @@
 
             free_coeff_weight = torch.from_numpy(np.full_like(a=global_var.grid_cache.get('0'),
                                                               fill_value=self.weights_final[-1]))
-<<<<<<< HEAD
-            free_coeff_weight = torch.flatten(
-                free_coeff_weight).unsqueeze(1).type(torch.FloatTensor)
-=======
             free_coeff_weight = torch.flatten(free_coeff_weight).unsqueeze(1).type(torch.FloatTensor)
->>>>>>> afd24e65
             target_weight = torch.from_numpy(np.full_like(a=global_var.grid_cache.get('0'),
                                                           fill_value=-1.))
             target_form = self.structure[self.target_idx].solver_form
             target_form[0] = target_form[0] * target_weight
-<<<<<<< HEAD
-            target_form[0] = torch.flatten(
-                target_form[0]).unsqueeze(1).type(torch.FloatTensor)
-=======
             target_form[0] = torch.flatten(target_form[0]).unsqueeze(1).type(torch.FloatTensor)
->>>>>>> afd24e65
 
             self._solver_form.append([free_coeff_weight, [None], 0])
             self._solver_form.append(target_form)
@@ -755,53 +700,9 @@
                 max_orders = np.maximum(max_orders, orders)
         if np.max(max_orders) > 4:
             raise NotImplementedError(
+                
                 'The current implementation allows does not allow higher orders of equation, than 2.')
         return max_orders
-<<<<<<< HEAD
-
-    def boundary_conditions(self, main_var_key=('u', (1.0,)), full_domain: bool = False,
-                            grids: list = None):
-        # We assume, that the maximum order of the equation here is 2
-        required_bc_ord = self.max_deriv_orders()
-        if global_var.grid_cache is None:
-            raise NameError('Grid cache has not been initialized yet.')
-
-        bconds = []
-        hardcoded_bc_relative_locations = {0: (), 1: (0,), 2: (0, 1),
-                                           3: (0., 0.5, 1.), 4: (0., 1/3., 2/3., 1.)}
-
-        if full_domain:
-            grid_cache = global_var.initial_data_cache
-            tensor_cache = global_var.initial_data_cache
-        else:
-            grid_cache = global_var.grid_cache
-            tensor_cache = global_var.tensor_cache
-
-        tensor_shape = grid_cache.get('0').shape
-
-        def get_boundary_ind(tensor_shape, axis, rel_loc):
-            return tuple(np.meshgrid(*[np.arange(shape) if dim_idx != axis else min(int(rel_loc * shape), shape-1)
-                                       for dim_idx, shape in enumerate(tensor_shape)], indexing='ij'))
-        for ax_idx, ax_ord in enumerate(required_bc_ord):
-            for loc_fraction in hardcoded_bc_relative_locations[ax_ord]:
-                indexes = get_boundary_ind(
-                    tensor_shape, axis=ax_idx, rel_loc=loc_fraction)
-                coords_raw = np.array([grid_cache.get(str(idx))[indexes] for idx
-                                       in np.arange(len(tensor_shape))])
-                coords = coords_raw.T
-                if coords.ndim > 2:
-                    coords = coords.squeeze()
-                # np.squeeze(tensor_cache.get(main_var_key)[indexes]).T
-                vals = np.expand_dims(tensor_cache.get(
-                    main_var_key)[indexes], axis=0).T
-
-                coords = torch.from_numpy(coords).type(torch.FloatTensor)
-
-                vals = torch.from_numpy(vals).type(torch.FloatTensor)
-                bconds.append([coords, vals])
-
-        return bconds
-=======
     
     def boundary_conditions(self, max_deriv_orders=(1,), main_var_key=('u', (1.0,)), full_domain: bool = False,
                                 grids : list = None):
@@ -841,7 +742,6 @@
                     bconds.append([coords, vals, 'dirichlet'])    
     
             return bconds
->>>>>>> afd24e65
 
     def clear_after_solver(self):
         del self.model
@@ -894,17 +794,10 @@
         self.tokens_for_eq = TFPool(pool.families_demand_equation)
         self.tokens_supp = TFPool(pool.families_equationless)
         self.moeadd_set = False
-<<<<<<< HEAD
-
-        self.vars_to_describe = {
-            token_family.ftype for token_family in self.tokens_for_eq.families}
-
-=======
 
         self.vars_to_describe = {token_family.ftype for token_family in self.tokens_for_eq.families}
 
->>>>>>> afd24e65
-    def use_default_multiobjective_function(self):
+    def use_default_multimultiobjective_function(self):
         from epde.eq_mo_objectives import generate_partial, equation_fitness, equation_complexity_by_factors
         complexity_objectives = [generate_partial(equation_complexity_by_factors, eq_key)
                                  for eq_key in self.vars_to_describe]  # range(len(self.tokens_for_eq))]
@@ -934,6 +827,15 @@
         '''
         assert callable(obj_funs) or all([callable(fun) for fun in obj_funs])
         self.obj_funs = obj_funs
+
+    def matches_complexitiy(self, complexity : Union[int, list]):
+        if isinstance(complexity, (int, float)):    
+            complexity = [complexity,]
+        
+        if not isinstance(complexity, list) or len(self.vars_to_describe) != len(complexity):
+            raise ValueError('Incorrect list of complexities passed.')
+        
+        return list(self.obj_fun[-len(complexity):]) == complexity        
 
     def matches_complexitiy(self, complexity : Union[int, list]):
         if isinstance(complexity, (int, float)):    
@@ -974,19 +876,10 @@
     def evaluate(self, normalize=True, grids: list = None):
         raise DeprecationWarning('Evaluation of system is not necessary')
         if len(self.vals) == 1:
-<<<<<<< HEAD
-            value = [equation.evaluate(normalize, return_val=True)[
-                0] for equation in self.vals][0]
-            # self.vals[0].evaluate(normalize = normalize, return_val = True)[0]
-        else:
-            value = np.sum([equation.evaluate(normalize, return_val=True)[
-                           0] for equation in self.vals])
-=======
             value = [equation.evaluate(normalize, return_val=True)[0] for equation in self.vals][0]
             # self.vals[0].evaluate(normalize = normalize, return_val = True)[0]
         else:
             value = np.sum([equation.evaluate(normalize, return_val=True)[0] for equation in self.vals])
->>>>>>> afd24e65
         value = np.sum(np.abs(value))
         return value
 
@@ -1018,7 +911,7 @@
         assert self.moeadd_set, 'The structure of the equation is not defined, therefore no moeadd operations can be called'
         return (all([any([other_elem == self_elem for other_elem in other.vals]) for self_elem in self.vals]) and
                 all([any([other_elem == self_elem for self_elem in self.vals]) for other_elem in other.vals]) and
-                len(other.vals) == len(self.vals))  # or all(np.isclose(self.obj_fun, other.obj_fun)
+                len(other.vals) == len(self.vals))   # or all(np.isclose(self.obj_fun, other.obj_fun)
 
     @property
     def latex_form(self):
@@ -1042,12 +935,7 @@
         for k in self.__slots__:
             try:
                 if not isinstance(k, list):
-<<<<<<< HEAD
-                    setattr(new_struct, k, copy.deepcopy(
-                        getattr(self, k), memo))
-=======
                     setattr(new_struct, k, copy.deepcopy(getattr(self, k), memo))
->>>>>>> afd24e65
                 else:
                     temp = []
                     for elem in getattr(self, k):
@@ -1062,7 +950,7 @@
             equation.reset_state(reset_right_part)
 
     def copy_properties_to(self, objective):
-        for eq_label in self.vals.equation_keys:  # Not the best code possible here
+        for eq_label in self.vals.equation_keys:   # Not the best code possible here
             self.vals[eq_label].copy_properties_to(objective.vals[eq_label])
 
     def solver_params(self, full_domain, grids=None):
