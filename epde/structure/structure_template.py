--- conflicted
+++ resolved
@@ -12,6 +12,7 @@
 
 def check_uniqueness(obj, background):
     return not any([elem == obj for elem in background])
+
 
 
 class ComplexStructure(object):
@@ -38,12 +39,7 @@
             'Functionality of this method has been moved to the evolutionary operator declaration')
 
     def evaluate(self, structural=False):
-<<<<<<< HEAD
-        assert len(
-            self.structure) > 0, 'Attempt to evaluate an empty complex structure'
-=======
         assert len(self.structure) > 0, 'Attempt to evaluate an empty complex structure'
->>>>>>> afd24e65
         if len(self.structure) == 1:
             return self.structure[0].evaluate(structural)
         else:
@@ -51,8 +47,8 @@
                           self.structure[1:], self.structure[0].evaluate(structural))
 
     def reset_saved_state(self):
-        self.saved = {True: False, False: False}
-        self.saved_as = {True: None, False: None}
+        self.saved = {True:  False, False:  False}
+        self.saved_as = {True:  None, False:  None}
         for elem in self.structure:
             elem.reset_saved_state()
 
@@ -72,4 +68,4 @@
             self._idx += 1
             return res
         else:
-            raise StopIteration+            raise StopIteration
