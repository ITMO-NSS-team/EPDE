import numpy as np
import scipy.optimize as optimize
import time

from pprint import pprint
from copy import deepcopy
from collections import OrderedDict
from typing import Union
from functools import reduce, singledispatchmethod

from epde.structure.main_structures import Equation


class ParametricEquation(object):
    def __init__(self, pool, terms: Union[list, tuple], right_part_index: int = -1):
        self.pool = pool
        self.terms = terms

        self.total_params_count = [term.opt_params_num()
                                   for term in self.terms]
        total_count = 0
        self.param_term_beloning = {}
        for term_idx, term_params_num in enumerate(self.total_params_count):
            local_count = 0
            for _ in range(term_params_num):
                self.param_term_beloning[total_count] = (term_idx, local_count)
                total_count += 1
                local_count += 1

        self.rpi = right_part_index if right_part_index >= 0 else len(
            terms) + right_part_index
        self._optimization_held = False

    def optimize_equations(self, initial_params=None, method='L-BFGS-B'):
        def opt_func(params, *variables):
            '''

            Into the params the parametric tokens (or better their parameters) shall be passed,
            the variables: variables[0] - the object, containing parametric equation.  

            '''
            # print('params in opt_func', params)
            err = np.linalg.norm(variables[0].evaluate_with_params(params))
            print('error:', err)
            return err

        def opt_fun_grad(params, *variables):
            # print('evaluating gradient')
            grad = np.zeros_like(params)
            for param_idx, param_in_term_props in variables[0].param_term_beloning.items():
                grad[param_idx] = np.sum(
                    variables[0].evaluate_grad(params, param_in_term_props))
            print('gradient:', grad)
            return grad

        if initial_params is None:
            initial_params = np.zeros(np.sum(self.total_params_count))

        # print('Reaching copy moment')
        optimizational_copy = deepcopy(self)

        # print("----------------------------------------")
        # pprint(vars(optimizational_copy))
        # print("----------------------------------------")

        # print(initial_params)
        # print('Optimized function test run', opt_func(initial_params, self))
        # print('Grad function test run', opt_fun_grad(initial_params, self))

        def opt_lbd(params): return opt_func(params, optimizational_copy)
        def opt_grd(params): return opt_fun_grad(params, optimizational_copy)

        if method == 'L-BFGS-B':
<<<<<<< HEAD
            optimal_params = optimize.minimize(
                opt_lbd, x0=initial_params)  # (, fprime = opt_grd)
        elif method == 'GD':
            optimal_params = optimize.fmin_cg(
                opt_lbd, x0=initial_params, fprime=opt_grd)
=======
            optimal_params = optimize.minimize(opt_lbd, x0=initial_params)
        elif method == 'GD':
            optimal_params = optimize.fmin_cg(opt_lbd, x0=initial_params, fprime=opt_grd)
>>>>>>> afd24e65
        else:
            raise NotImplementedError(
                'Implemented methods of parameter optimization are limited to "L-BFGS-B" and gradient descent as "GD"')
        print(type(optimal_params))

        if type(optimal_params) == np.ndarray:
            self.set_term_params(optimal_params)
        elif type(optimal_params) == optimize.optimize.OptimizeResult:
            self.set_term_params(optimal_params.x)
        self._optimization_held = True
        self.equation_set = False

    def parse_eq_terms(self):
        weights = []
        equation_term = []
        for idx, term in enumerate(self.terms):
            weight, equivalent_term = term.equivalent_common_term()
            equation_term.append(equivalent_term)

            if idx != self.rpi:
                weights.append(weight)
        weights.append(0)
        return weights, equation_term

    def parse_opt_params(self, params):
        params_parsed = OrderedDict()
        cur_idx = 0
        for term in self.terms:
            # print('params', params)
<<<<<<< HEAD
            params_parsed[term.term_id] = term.parse_opt_params(
                params[cur_idx: cur_idx + term.opt_params_num()])
=======
            params_parsed[term.term_id] = term.parse_opt_params(params[cur_idx: cur_idx + term.opt_params_num()])
>>>>>>> afd24e65
            cur_idx += term.opt_params_num()
        return params_parsed

    def set_term_params(self, params):
        params_parsed = self.parse_opt_params(params)
        for term in self.terms:
            term.use_params(params_parsed[term.term_id])

    def evaluate_with_params(self, params):
        self.set_term_params(params)
        if self.rpi < 0:
<<<<<<< HEAD
            val1 = np.add.reduce([term.evaluate() for term_idx, term in enumerate(
                self.terms) if term_idx != len(self.terms) + self.rpi])
        else:  # if self.rpi > 0:
            val1 = np.add.reduce([term.evaluate() for term_idx, term in enumerate(
                self.terms) if term_idx != self.rpi])
=======
            val1 = np.add.reduce([term.evaluate() for term_idx, term in enumerate(self.terms) 
                                 if term_idx != len(self.terms) + self.rpi])
        else:
            val1 = np.add.reduce([term.evaluate() for term_idx, term in enumerate(self.terms)
                                 if term_idx != self.rpi])
>>>>>>> afd24e65
        val2 = self.terms[self.rpi].evaluate()
        return val1 - val2

    def evaluate_grad(self, params, param_in_term_props):
        param_label = self.terms[param_in_term_props[0]
                                 ].all_params[param_in_term_props[1]]
        param_grad_vals = 2 * self.evaluate_with_params(params) * \
<<<<<<< HEAD
            self.terms[param_in_term_props[0]].evaluate_grad(
                param_label).reshape(-1)
=======
            self.terms[param_in_term_props[0]].evaluate_grad(param_label).reshape(-1)
>>>>>>> afd24e65
        print('------------------------------------------------------------------')
        print(
            f'grad for param {param_label} is {np.linalg.norm(param_grad_vals)}')
        print(
            f'while eq value is {np.linalg.norm(self.evaluate_with_params(params))} and grad of factor is {np.linalg.norm(self.terms[param_in_term_props[0]].evaluate_grad(param_label))}')

        return param_grad_vals

    @property
    def equation(self):
        if self._optimization_held:
            if not self.equation_set:
                self.set_equation()
            return self._equation
        else:
            raise AttributeError(
                'Equation terms have not been initialized before calling.')

    def set_equation(self, rpi: int = -1):
        weights, terms = self.parse_eq_terms()
        self._equation = Equation(pool=self.pool, basic_structure=terms, terms_number=len(terms),
                                  max_factors_in_term=max([len(term.structure) for term in terms]))
<<<<<<< HEAD
        self._equation.target_idx = rpi if rpi >= 0 else len(
            self._equation.structure) - 1
=======
        self._equation.target_idx = rpi if rpi >= 0 else len(self._equation.structure) - 1
>>>>>>> afd24e65
        self._equation.weights_internal = weights
        self._equation.weights_final = weights
        self.equation_set = True

    @singledispatchmethod
    def get_term_for_param(self, param):
        raise NotImplementedError(
            'The term must be called by parameter index or label')

    @get_term_for_param.register
    def _(self, param: str):
<<<<<<< HEAD
        term_index = [idx for idx, term in enumerate(
            self.terms) if param in term][0]
=======
        term_index = [idx for idx, term in enumerate(self.terms) if param in term][0]
>>>>>>> afd24e65
        return self.terms[term_index]

    @get_term_for_param.register
    def _(self, param: int):
        return self.terms[self.param_term_beloning[param]]<|MERGE_RESOLUTION|>--- conflicted
+++ resolved
@@ -9,6 +9,7 @@
 from functools import reduce, singledispatchmethod
 
 from epde.structure.main_structures import Equation
+
 
 
 class ParametricEquation(object):
@@ -71,19 +72,12 @@
         def opt_grd(params): return opt_fun_grad(params, optimizational_copy)
 
         if method == 'L-BFGS-B':
-<<<<<<< HEAD
-            optimal_params = optimize.minimize(
-                opt_lbd, x0=initial_params)  # (, fprime = opt_grd)
-        elif method == 'GD':
-            optimal_params = optimize.fmin_cg(
-                opt_lbd, x0=initial_params, fprime=opt_grd)
-=======
             optimal_params = optimize.minimize(opt_lbd, x0=initial_params)
         elif method == 'GD':
             optimal_params = optimize.fmin_cg(opt_lbd, x0=initial_params, fprime=opt_grd)
->>>>>>> afd24e65
         else:
             raise NotImplementedError(
+                
                 'Implemented methods of parameter optimization are limited to "L-BFGS-B" and gradient descent as "GD"')
         print(type(optimal_params))
 
@@ -111,12 +105,7 @@
         cur_idx = 0
         for term in self.terms:
             # print('params', params)
-<<<<<<< HEAD
-            params_parsed[term.term_id] = term.parse_opt_params(
-                params[cur_idx: cur_idx + term.opt_params_num()])
-=======
             params_parsed[term.term_id] = term.parse_opt_params(params[cur_idx: cur_idx + term.opt_params_num()])
->>>>>>> afd24e65
             cur_idx += term.opt_params_num()
         return params_parsed
 
@@ -128,19 +117,11 @@
     def evaluate_with_params(self, params):
         self.set_term_params(params)
         if self.rpi < 0:
-<<<<<<< HEAD
-            val1 = np.add.reduce([term.evaluate() for term_idx, term in enumerate(
-                self.terms) if term_idx != len(self.terms) + self.rpi])
-        else:  # if self.rpi > 0:
-            val1 = np.add.reduce([term.evaluate() for term_idx, term in enumerate(
-                self.terms) if term_idx != self.rpi])
-=======
             val1 = np.add.reduce([term.evaluate() for term_idx, term in enumerate(self.terms) 
                                  if term_idx != len(self.terms) + self.rpi])
         else:
             val1 = np.add.reduce([term.evaluate() for term_idx, term in enumerate(self.terms)
                                  if term_idx != self.rpi])
->>>>>>> afd24e65
         val2 = self.terms[self.rpi].evaluate()
         return val1 - val2
 
@@ -148,12 +129,7 @@
         param_label = self.terms[param_in_term_props[0]
                                  ].all_params[param_in_term_props[1]]
         param_grad_vals = 2 * self.evaluate_with_params(params) * \
-<<<<<<< HEAD
-            self.terms[param_in_term_props[0]].evaluate_grad(
-                param_label).reshape(-1)
-=======
             self.terms[param_in_term_props[0]].evaluate_grad(param_label).reshape(-1)
->>>>>>> afd24e65
         print('------------------------------------------------------------------')
         print(
             f'grad for param {param_label} is {np.linalg.norm(param_grad_vals)}')
@@ -176,12 +152,7 @@
         weights, terms = self.parse_eq_terms()
         self._equation = Equation(pool=self.pool, basic_structure=terms, terms_number=len(terms),
                                   max_factors_in_term=max([len(term.structure) for term in terms]))
-<<<<<<< HEAD
-        self._equation.target_idx = rpi if rpi >= 0 else len(
-            self._equation.structure) - 1
-=======
         self._equation.target_idx = rpi if rpi >= 0 else len(self._equation.structure) - 1
->>>>>>> afd24e65
         self._equation.weights_internal = weights
         self._equation.weights_final = weights
         self.equation_set = True
@@ -189,18 +160,14 @@
     @singledispatchmethod
     def get_term_for_param(self, param):
         raise NotImplementedError(
+            
             'The term must be called by parameter index or label')
 
     @get_term_for_param.register
     def _(self, param: str):
-<<<<<<< HEAD
-        term_index = [idx for idx, term in enumerate(
-            self.terms) if param in term][0]
-=======
         term_index = [idx for idx, term in enumerate(self.terms) if param in term][0]
->>>>>>> afd24e65
         return self.terms[term_index]
 
     @get_term_for_param.register
     def _(self, param: int):
-        return self.terms[self.param_term_beloning[param]]+        return self.terms[self.param_term_beloning[param]]
