--- conflicted
+++ resolved
@@ -37,12 +37,7 @@
     if not '}' in params_str:
         raise ValueError(
             'Missing brackets, denoting parameters part of factor text form. Possible explanation: passing wrong argument')
-<<<<<<< HEAD
-    params_dict, params_to_optimize = parse_params_str(
-        params_str.replace('}', ''))
-=======
     params_dict, params_to_optimize = parse_params_str(params_str.replace('}', ''))
->>>>>>> afd24e65
 
     # print(label_str, params_str)
     contains_parametric = len(params_to_optimize) > 0
@@ -112,12 +107,7 @@
                 factor = construct_parametric_factor(label=label, param_equality=cur_family.equality_ranges,
                                                      status=cur_family.status, family_type=cur_family.ftype,
                                                      params_description=cur_family.token_params, params_to_opt=params)
-<<<<<<< HEAD
-                factor.set_defined_params(
-                    {key: value for key, value in params_vals.items() if value is not None})
-=======
                 factor.set_defined_params({key: value for key, value in params_vals.items() if value is not None})
->>>>>>> afd24e65
                 factor.set_evaluator(cur_family._evaluator)
                 factor.set_grad_evaluator(cur_family._deriv_evaluators)
                 temp_factors_param[factor.hash_descr] = factor
@@ -139,4 +129,4 @@
 
     equation = ParametricEquation(pool, terms_parsed)
     equation.optimize_equations(kwargs['initial_params'], method=method)
-    return equation+    return equation
