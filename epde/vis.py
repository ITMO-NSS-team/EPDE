--- conflicted
+++ resolved
@@ -8,36 +8,22 @@
 import numpy as np
 import matplotlib.pyplot as plt
 
-<<<<<<< HEAD
-
-class ParetoViusalizer(object):
-=======
 class ParetoVisualizer(object):
->>>>>>> afd24e65
     def __init__(self, eq_pareto_levels):
         '''
             Проще всего получить pareto_levels из атрибута optimizer.pareto_levels
         '''
         self.pareto_frontier = eq_pareto_levels
-<<<<<<< HEAD
 
-    def plot_pareto(self, dimensions: tuple = (0, 1), annotate_best=True):
+    def plot_pareto(self, dimensions: tuple = (0, 1), annotate_best=True, plot_level = 1, 
+                    filename = None, save_format = 'eps'):
         assert len(
             dimensions) == 2, 'The pareto levels are projected on the 2D plane, therefore only 2 coordinates are processible'
         coords = [[(solution.obj_fun[dimensions[0]], solution.obj_fun[dimensions[1]]) for solution in self.pareto_frontier.levels[front_idx]]
                   for front_idx in np.arange(len(self.pareto_frontier.levels))]
-        annotations = [[solution.latex_form for solution in self.pareto_frontier.levels[front_idx]]
+        if annotate_best:
+            annotations = [[solution.latex_form for solution in self.pareto_frontier.levels[front_idx]]
                        for front_idx in np.arange(len(self.pareto_frontier.levels))]
-=======
-        
-    def plot_pareto(self, dimensions : tuple = (0, 1), annotate_best = True, plot_level = 1, 
-                    filename = None, save_format = 'eps'):
-        assert len(dimensions) == 2, 'The pareto levels are projected on the 2D plane, therefore only 2 coordinates are processible'
-        coords = [[(solution.obj_fun[dimensions[0]], solution.obj_fun[dimensions[1]]) for solution in self.pareto_frontier.levels[front_idx]]
-                    for front_idx in np.arange(len(self.pareto_frontier.levels))]
-        if annotate_best:
-            annotations = [[solution.latex_form for solution in self.pareto_frontier.levels[front_idx]] for front_idx in np.arange(len(self.pareto_frontier.levels))]
->>>>>>> afd24e65
         coords_arrays = []
         for coord_set in coords:
             coords_arrays.append(np.array(coord_set))
@@ -45,24 +31,11 @@
         colors = ['r', 'k', 'b', 'y', 'g'] + \
             ['m' for idx in np.arange(len(coords_arrays) - 5)]
         fig, ax = plt.subplots()
-<<<<<<< HEAD
-        for front_idx in np.arange(len(coords_arrays)):
-            ax.scatter(coords_arrays[front_idx][:, 0],
-                       coords_arrays[front_idx][:, 1], color=colors[front_idx])
-            for front_elem_idx in np.arange(coords_arrays[front_idx].shape[0]):
-                if front_idx == 0 or not annotate_best:
-                    annotation = annotations[front_idx][front_elem_idx]
-                    if annotation[0] != '$':
-                        annotation = '$' + annotation + '$'
-                    ax.annotate(annotations[front_idx][front_elem_idx],
-                                (coords_arrays[front_idx][front_elem_idx, 0],
-                                 coords_arrays[front_idx][front_elem_idx, 1]),
-                                fontsize='xx-large')
-=======
         ax.set_xscale('log')
         ax.grid()
         for front_idx in np.arange(min(len(coords_arrays), plot_level)):
-            ax.scatter(coords_arrays[front_idx][:, 0], coords_arrays[front_idx][:, 1], color = colors[front_idx])
+            ax.scatter(coords_arrays[front_idx][:, 0],
+                       coords_arrays[front_idx][:, 1], color=colors[front_idx])
             for front_elem_idx in np.arange(coords_arrays[front_idx].shape[0]):
                 if front_idx == 0 or not annotate_best:
                     if annotate_best:
@@ -76,5 +49,4 @@
 
         if filename is not None:
             plt.savefig(filename + '.' + save_format, dpi = 300, quality = 94, format=save_format)
->>>>>>> afd24e65
         fig.show()