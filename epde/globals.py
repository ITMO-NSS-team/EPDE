#!/usr/bin/env python3
# -*- coding: utf-8 -*-
"""
Created on Tue Feb  9 16:14:57 2021

@author: mike_ubuntu
"""

from dataclasses import dataclass
import warnings

from epde.cache.cache import Cache


def init_caches(set_grids: bool = False):
    """
    Initialization global variables for keeping input data, values of grid and useful tensors such as evaluated terms

    Args:
        set_grids (`bool`): flag about using grid data

    Returns:
        None
    """
    global tensor_cache, grid_cache, initial_data_cache
    tensor_cache = Cache()
    initial_data_cache = Cache()
    if set_grids:
        grid_cache = Cache()
    else:
        grid_cache = None


def set_time_axis(axis: int):
    """
    Setting global of time axis
    """
    global time_axis
    time_axis = axis


def init_eq_search_operator(operator):
    global eq_search_operator
    eq_search_operator = operator


def init_sys_search_operator(operator):
    global sys_search_operator
    sys_search_operator = operator


def delete_cache():
    global tensor_cache, grid_cache
    try:
        del tensor_cache
    except NameError:
        print('Failed to delete tensor cache due to its inexistance')
    try:
        del grid_cache
    except NameError:
        print('Failed to delete grid cache due to its inexistance')


@dataclass
<<<<<<< HEAD
class Verbose_Manager:
=======
class VerboseManager:
>>>>>>> afd24e65
    """
    Manager for output in text form
    """
    plot_DE_solutions : bool
    show_iter_idx : bool
    iter_fitness : bool
    iter_stats : bool
    show_warnings : bool
    
<<<<<<< HEAD
def init_verbose(plot_DE_solutions: bool = False, show_iter_idx: bool = False, 
                 show_iter_fitness: bool = False, show_iter_stats: bool = False, 
                 show_warnings: bool = False, show_moeadd_epochs: bool = False):
=======
def init_verbose(plot_DE_solutions : bool = False, show_iter_idx : bool = True, 
                 show_iter_fitness : bool = False, show_iter_stats : bool = False, 
                 show_warnings : bool = False):
>>>>>>> afd24e65
    """
    Method for initialized of manager for output in text form

    Args:
        plot_DE_solutions (`bool`): optional 
            display solutions of a differential equation, default - False
        show_iter_idx (`bool`): optional
            display the index of each iteration EA, default - False
        show_iter_fitness (`bool`): optional
            display the fitness of each iteration EA, default - False
        show_iter_stats (`bool`): optional
            display statistical properties of the population in each iteration EA, default - False
        show_warnings (`bool`): optional
            display warnings arising during the operation of the algorithm, default - False
    """
    global verbose
    if not show_warnings:
        warnings.filterwarnings("ignore")
<<<<<<< HEAD
    verbose = Verbose_Manager(plot_DE_solutions, show_iter_idx, show_iter_fitness, 
                              show_iter_stats, show_warnings, show_moeadd_epochs)
=======
    verbose = VerboseManager(plot_DE_solutions, show_iter_idx, show_iter_fitness, 
                             show_iter_stats, show_warnings)
    
>>>>>>> afd24e65
<|MERGE_RESOLUTION|>--- conflicted
+++ resolved
@@ -44,6 +44,7 @@
     eq_search_operator = operator
 
 
+
 def init_sys_search_operator(operator):
     global sys_search_operator
     sys_search_operator = operator
@@ -62,11 +63,7 @@
 
 
 @dataclass
-<<<<<<< HEAD
-class Verbose_Manager:
-=======
 class VerboseManager:
->>>>>>> afd24e65
     """
     Manager for output in text form
     """
@@ -76,15 +73,9 @@
     iter_stats : bool
     show_warnings : bool
     
-<<<<<<< HEAD
-def init_verbose(plot_DE_solutions: bool = False, show_iter_idx: bool = False, 
-                 show_iter_fitness: bool = False, show_iter_stats: bool = False, 
-                 show_warnings: bool = False, show_moeadd_epochs: bool = False):
-=======
 def init_verbose(plot_DE_solutions : bool = False, show_iter_idx : bool = True, 
                  show_iter_fitness : bool = False, show_iter_stats : bool = False, 
                  show_warnings : bool = False):
->>>>>>> afd24e65
     """
     Method for initialized of manager for output in text form
 
@@ -103,11 +94,5 @@
     global verbose
     if not show_warnings:
         warnings.filterwarnings("ignore")
-<<<<<<< HEAD
-    verbose = Verbose_Manager(plot_DE_solutions, show_iter_idx, show_iter_fitness, 
-                              show_iter_stats, show_warnings, show_moeadd_epochs)
-=======
     verbose = VerboseManager(plot_DE_solutions, show_iter_idx, show_iter_fitness, 
-                             show_iter_stats, show_warnings)
-    
->>>>>>> afd24e65
+                             show_iter_stats, show_warnings)