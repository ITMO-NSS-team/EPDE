--- conflicted
+++ resolved
@@ -18,14 +18,11 @@
 import torch
 device = torch.device('cpu')
 
-<<<<<<< HEAD
-=======
 import epde.globals as global_var
 from epde.preprocessing.cheb import process_point_cheb
 from epde.preprocessing.smoothing import Smoothing
 from epde.supplementary import define_derivatives, train_ann, use_ann_to_predict
     
->>>>>>> afd24e65
 
 def preprocess_derivatives_poly(field, grid=None, steps=None, data_name=None, output_file_name=None, smooth=True, sigma=9,
                                 mp_poolsize=4, max_order=2, polynomial_window=9, poly_order=None, scaling=False):
@@ -110,6 +107,7 @@
     return field, np.array(derivatives)
 
 
+
 def init_ann(dim):
     model = torch.nn.Sequential(
         torch.nn.Linear(dim, 256),
@@ -131,6 +129,7 @@
         order = [order,] * data.ndim
     if any([ord_ax != order[0] for ord_ax in order]) and mixed:
         raise Exception(
+            
             'Mixed derivatives can be taken only if the orders are same along all axes.')
     if data.ndim != len(grids) and (len(grids) != 1 or data.ndim != 2):
         print(data.ndim, len(grids))
@@ -147,6 +146,7 @@
             higher_ord_der_axis = None if mixed else dim_idx
             ord_reduced = [ord_ax - 1 for ord_ax in order]
             derivs.extend(differentiate(grad, ord_reduced,
+                         
                           mixed, higher_ord_der_axis, *grids))
     else:
         derivs = []
@@ -160,18 +160,14 @@
                     higher_ord_der_axis = None if mixed else dim_idx
                     ord_reduced = [ord_ax - 1 for ord_ax in order]
                     derivs.extend(differentiate(grad, ord_reduced,
+                                 
                                   mixed, higher_ord_der_axis, *grids))
         else:
             grad = np.gradient(data, grids[axis], axis=axis)
             derivs.append(grad)
             if order[axis] > 1:
                 ord_reduced = [ord_ax - 1 for ord_ax in order]
-<<<<<<< HEAD
-                derivs.extend(differentiate(
-                    grad, ord_reduced, False, axis, *grids))
-=======
                 derivs.extend(differentiate(grad, ord_reduced, False, axis, *grids))
->>>>>>> afd24e65
     return derivs
 
 
@@ -179,6 +175,7 @@
                                epochs_max=1e3, loss_mean=1000, batch_frac=0.5):
     assert grid is not None, 'Grid needed for derivatives preprocessing with ANN'
     if isinstance(grid, np.ndarray):
+       
         grid = [grid,]
     grid_unique = [np.unique(ax_grid) for ax_grid in grid]
     original_shape = field.shape
@@ -203,5 +200,6 @@
 def preprocess_derivatives(field, method, method_kwargs):
     if method not in implemented_methods.keys():
         raise NotImplementedError(
+            
             'Called preprocessing method has not been implemented yet. Use one of {implemented_methods}')
     return implemented_methods[method](field, **method_kwargs)