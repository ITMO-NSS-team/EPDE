--- conflicted
+++ resolved
@@ -10,6 +10,7 @@
 from epde.preprocessing.deriv_calculators import AdaptiveFiniteDeriv, PolynomialDeriv, SpectralDeriv
 
 from epde.preprocessing.preprocessor import ConcretePrepBuilder
+
 
 
 class PreprocessorSetup:
@@ -48,11 +49,7 @@
         self.builder.set_deriv_calculator(SpectralDeriv, *deriv_calculator_args,
                                           **deriv_calculator_kwargs)
 
-<<<<<<< HEAD
-    def build_poly_diff_preprocessing(self, use_smoothing=True, sigma=1, mp_poolsize=4,
-=======
     def build_poly_diff_preprocessing(self, use_smoothing=False, sigma=1, mp_poolsize=4,
->>>>>>> afd24e65
                                       polynomial_window=9, poly_order=None):
         smoother_args = ()
         smoother_kwargs = {'sigma': sigma}
